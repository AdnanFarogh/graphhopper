/*
 *  Licensed to GraphHopper and Peter Karich under one or more contributor
 *  license agreements. See the NOTICE file distributed with this work for
 *  additional information regarding copyright ownership.
 *
 *  GraphHopper licenses this file to you under the Apache License,
 *  Version 2.0 (the "License"); you may not use this file except in
 *  compliance with the License. You may obtain a copy of the License at
 *
 *       http://www.apache.org/licenses/LICENSE-2.0
 *
 *  Unless required by applicable law or agreed to in writing, software
 *  distributed under the License is distributed on an "AS IS" BASIS,
 *  WITHOUT WARRANTIES OR CONDITIONS OF ANY KIND, either express or implied.
 *  See the License for the specific language governing permissions and
 *  limitations under the License.
 */
package com.graphhopper.api;

import com.fasterxml.jackson.core.type.TypeReference;
import com.fasterxml.jackson.databind.JsonNode;
import com.fasterxml.jackson.databind.ObjectMapper;
<<<<<<< HEAD
import com.graphhopper.*;
=======
import com.graphhopper.GHRequest;
import com.graphhopper.GHResponse;
import com.graphhopper.GraphHopperAPI;
import com.graphhopper.PathWrapper;
import com.graphhopper.http.WebHelper;
import com.graphhopper.jackson.Jackson;
>>>>>>> e6f0aa85
import com.graphhopper.util.*;
import com.graphhopper.util.details.PathDetail;
import com.graphhopper.util.exceptions.*;
import com.graphhopper.util.shapes.GHPoint;
import okhttp3.OkHttpClient;
import okhttp3.Request;
import okhttp3.ResponseBody;

import java.util.*;
import java.util.concurrent.TimeUnit;

import static com.graphhopper.util.Helper.round6;
import static com.graphhopper.util.Helper.toLowerCase;

/**
 * Main wrapper of the GraphHopper Directions API for a simple and efficient
 * usage.
 *
 * @author Peter Karich
 */
public class GraphHopperWeb implements GraphHopperAPI {

    private final ObjectMapper objectMapper;
    private OkHttpClient downloader;
    private String routeServiceUrl;
    private String key = "";
    private boolean instructions = true;
    private boolean calcPoints = true;
    private boolean elevation = false;
    private String optimize = "false";
    private final Set<String> ignoreSet;

    public static final String TIMEOUT = "timeout";
    private final long DEFAULT_TIMEOUT = 5000;

    public GraphHopperWeb() {
        this("https://graphhopper.com/api/1/route");
    }

    public GraphHopperWeb(String serviceUrl) {
        this.routeServiceUrl = serviceUrl;
        downloader = new OkHttpClient.Builder().
                connectTimeout(DEFAULT_TIMEOUT, TimeUnit.MILLISECONDS).
                readTimeout(DEFAULT_TIMEOUT, TimeUnit.MILLISECONDS).
                build();

        // some parameters are supported directly via Java API so ignore them when writing the getHints map
        ignoreSet = new HashSet<>();
        ignoreSet.add("calc_points");
        ignoreSet.add("calcpoints");
        ignoreSet.add("instructions");
        ignoreSet.add("elevation");
        ignoreSet.add("key");
        ignoreSet.add("optimize");

        // some parameters are in the request:
        ignoreSet.add("algorithm");
        ignoreSet.add("locale");
        ignoreSet.add("point");
        ignoreSet.add("vehicle");

        // some are special and need to be avoided
        ignoreSet.add("points_encoded");
        ignoreSet.add("pointsencoded");
        ignoreSet.add("type");
        objectMapper = Jackson.newObjectMapper();
    }

    public GraphHopperWeb setDownloader(OkHttpClient downloader) {
        this.downloader = downloader;
        return this;
    }

    public OkHttpClient getDownloader() {
        return downloader;
    }

    PathWrapper createPathWrapper(JsonNode path, boolean tmpElevation, boolean turnDescription) {
        PathWrapper pathWrapper = new PathWrapper();
        pathWrapper.addErrors(readErrors(path));
        if (pathWrapper.hasErrors())
            return pathWrapper;

        if (path.has("snapped_waypoints")) {
            String snappedPointStr = path.get("snapped_waypoints").asText();
            PointList snappedPoints = WebHelper.decodePolyline(snappedPointStr, 5, tmpElevation);
            pathWrapper.setWaypoints(snappedPoints);
        }

        if (path.has("ascend")) {
            pathWrapper.setAscend(path.get("ascend").asDouble());
        }
        if (path.has("descend")) {
            pathWrapper.setDescend(path.get("descend").asDouble());
        }
        if (path.has("weight")) {
            pathWrapper.setRouteWeight(path.get("weight").asDouble());
        }
        if (path.has("description")) {
            JsonNode descriptionNode = path.get("description");
            if (descriptionNode.isArray()) {
                List<String> description = new ArrayList<>(descriptionNode.size());
                for (JsonNode descNode: descriptionNode) {
                    description.add(descNode.asText());
                }
                pathWrapper.setDescription(description);
            } else {
                throw new IllegalStateException("Description has to be an array");
            }
        }

        if (path.has("points")) {
            String pointStr = path.get("points").asText();
            PointList pointList = WebHelper.decodePolyline(pointStr, 100, tmpElevation);
            pathWrapper.setPoints(pointList);

            if (path.has("instructions")) {
                JsonNode instrArr = path.get("instructions");

                InstructionList il = new InstructionList(null);
                int viaCount = 1;
                for (JsonNode jsonObj : instrArr) {
                    double instDist = jsonObj.get("distance").asDouble();
                    String text = turnDescription ? jsonObj.get("text").asText() : jsonObj.get("street_name").asText();
                    long instTime = jsonObj.get("time").asLong();
                    int sign = jsonObj.get("sign").asInt();
                    JsonNode iv = jsonObj.get("interval");
                    int from = iv.get(0).asInt();
                    int to = iv.get(1).asInt();
                    PointList instPL = new PointList(to - from, tmpElevation);
                    for (int j = from; j <= to; j++) {
                        instPL.add(pointList, j);
                    }

                    InstructionAnnotation ia = InstructionAnnotation.EMPTY;
                    if (jsonObj.has("annotation_importance") && jsonObj.has("annotation_text")) {
                        ia = new InstructionAnnotation(jsonObj.get("annotation_importance").asInt(), jsonObj.get("annotation_text").asText());
                    }

                    Instruction instr;
                    if (sign == Instruction.USE_ROUNDABOUT || sign == Instruction.LEAVE_ROUNDABOUT) {
                        RoundaboutInstruction ri = new RoundaboutInstruction(sign, text, ia, instPL);

                        if (jsonObj.has("exit_number")) {
                            ri.setExitNumber(jsonObj.get("exit_number").asInt());
                        }

                        if (jsonObj.has("exited")) {
                            if (jsonObj.get("exited").asBoolean())
                                ri.setExited();
                        }

                        if (jsonObj.has("turn_angle")) {
                            // TODO provide setTurnAngle setter
                            double angle = jsonObj.get("turn_angle").asDouble();
                            ri.setDirOfRotation(angle);
                            ri.setRadian((angle < 0 ? -Math.PI : Math.PI) - angle);
                        }

                        instr = ri;
                    } else if (sign == Instruction.REACHED_VIA) {
                        ViaInstruction tmpInstr = new ViaInstruction(text, ia, instPL);
                        tmpInstr.setViaCount(viaCount);
                        viaCount++;
                        instr = tmpInstr;
                    } else if (sign == Instruction.FINISH) {
                        instr = new FinishInstruction(text, instPL, 0);
                    } else {
                        instr = new Instruction(sign, text, ia, instPL);
                        if (sign == Instruction.CONTINUE_ON_STREET) {
                            if (jsonObj.has("heading")) {
                                instr.setExtraInfo("heading", jsonObj.get("heading").asDouble());
                            }
                        }
                    }

                    // Usually, the translation is done from the routing service so just use the provided string
                    // instead of creating a combination with sign and name etc.
                    // This is called the turn description.
                    // This can be changed by passing <code>turn_description=false</code>.
                    if (turnDescription)
                        instr.setUseRawName();

                    instr.setDistance(instDist).setTime(instTime);
                    il.add(instr);
                }
                pathWrapper.setInstructions(il);
            }

            if (path.has("details")) {
                JsonNode details = path.get("details");
                Map<String, List<PathDetail>> pathDetails = new HashMap<>(details.size());
                Iterator<Map.Entry<String, JsonNode>> detailIterator = details.fields();
                while (detailIterator.hasNext()) {
                    Map.Entry<String, JsonNode> detailEntry = detailIterator.next();
                    List<PathDetail> pathDetailList = new ArrayList<>();
                    for (JsonNode pathDetail : detailEntry.getValue()) {
<<<<<<< HEAD
                        if (pathDetail.size() != 3)
                            throw new IllegalStateException("PathDetail must have exactly 3 entries but was " + pathDetail.size());

                        JsonNode from = pathDetail.get(0);
                        JsonNode to = pathDetail.get(1);
                        JsonNode val = pathDetail.get(2);

                        PathDetail pd;
                        if (val.isBoolean())
                            pd = new PathDetail(val.asBoolean());
                        else if (val.isLong())
                            pd = new PathDetail(val.asLong());
                        else if (val.isDouble())
                            pd = new PathDetail(val.asDouble());
                        else if (val.isTextual())
                            pd = new PathDetail(val.asText());
                        else
                            throw new IllegalStateException("Unsupported type of PathDetail value " + pathDetail.getNodeType().name());

                        pd.setFirst(from.asInt());
                        pd.setLast(to.asInt());
=======
                        PathDetail pd = objectMapper.convertValue(pathDetail, PathDetail.class);
>>>>>>> e6f0aa85
                        pathDetailList.add(pd);
                    }
                    pathDetails.put(detailEntry.getKey(), pathDetailList);
                }
                pathWrapper.addPathDetails(pathDetails);
            }
        }

        double distance = path.get("distance").asDouble();
        long time = path.get("time").asLong();
        pathWrapper.setDistance(distance).setTime(time);
        return pathWrapper;
    }

    // Credits to: http://stackoverflow.com/a/24012023/194609
    private Map<String, Object> toMap(JsonNode object) {
        return objectMapper.convertValue(object, new TypeReference<Map<String, Object>>() {
        });
    }

    public List<Throwable> readErrors(JsonNode json) {
        List<Throwable> errors = new ArrayList<>();
        JsonNode errorJson;

        if (json.has("message")) {
            if (json.has("hints")) {
                errorJson = json.get("hints");
            } else {
                // should not happen
                errors.add(new RuntimeException(json.get("message").asText()));
                return errors;
            }
        } else
            return errors;

        for (JsonNode error : errorJson) {
            String exClass = "";
            if (error.has("details"))
                exClass = error.get("details").asText();

            String exMessage = error.get("message").asText();

            if (exClass.equals(UnsupportedOperationException.class.getName()))
                errors.add(new UnsupportedOperationException(exMessage));
            else if (exClass.equals(IllegalStateException.class.getName()))
                errors.add(new IllegalStateException(exMessage));
            else if (exClass.equals(RuntimeException.class.getName()))
                errors.add(new DetailedRuntimeException(exMessage, toMap(error)));
            else if (exClass.equals(IllegalArgumentException.class.getName()))
                errors.add(new DetailedIllegalArgumentException(exMessage, toMap(error)));
            else if (exClass.equals(ConnectionNotFoundException.class.getName())) {
                errors.add(new ConnectionNotFoundException(exMessage, toMap(error)));
            } else if (exClass.equals(PointNotFoundException.class.getName())) {
                int pointIndex = error.get("point_index").asInt();
                errors.add(new PointNotFoundException(exMessage, pointIndex));
            } else if (exClass.equals(PointOutOfBoundsException.class.getName())) {
                int pointIndex = error.get("point_index").asInt();
                errors.add(new PointOutOfBoundsException(exMessage, pointIndex));
            } else if (exClass.isEmpty())
                errors.add(new DetailedRuntimeException(exMessage, toMap(error)));
            else
                errors.add(new DetailedRuntimeException(exClass + " " + exMessage, toMap(error)));
        }

        if (json.has("message") && errors.isEmpty())
            errors.add(new RuntimeException(json.get("message").asText()));

        return errors;
    }

    @Override
    public boolean load(String serviceUrl) {
        this.routeServiceUrl = serviceUrl;
        return true;
    }

    public GraphHopperWeb setKey(String key) {
        if (key == null || key.isEmpty()) {
            throw new IllegalStateException("Key cannot be empty");
        }

        this.key = key;
        return this;
    }

    /**
     * Enable or disable calculating points for the way. The default is true.
     */
    public GraphHopperWeb setCalcPoints(boolean calcPoints) {
        this.calcPoints = calcPoints;
        return this;
    }

    /**
     * Enable or disable calculating and returning turn instructions. The
     * default is true.
     */
    public GraphHopperWeb setInstructions(boolean b) {
        instructions = b;
        return this;
    }

    /**
     * Enable or disable elevation. The default is false.
     */
    public GraphHopperWeb setElevation(boolean withElevation) {
        this.elevation = withElevation;
        return this;
    }

    /**
     * @param optimize "false" if the order of the locations should be left
     *                 unchanged, this is the default. Or if "true" then the order of the
     *                 location is optimized according to the overall best route and returned
     *                 this way i.e. the traveling salesman problem is solved under the hood.
     *                 Note that in this case the request takes longer and costs more credits.
     *                 For more details see:
     *                 https://github.com/graphhopper/directions-api/blob/master/FAQ.md#what-is-one-credit
     */
    public GraphHopperWeb setOptimize(String optimize) {
        this.optimize = optimize;
        return this;
    }


    @Override
    public GHResponse route(GHRequest request) {
        try {
            Request okRequest = createRequest(request);
            ResponseBody rspBody = getClientForRequest(request).newCall(okRequest).execute().body();
            JsonNode json = objectMapper.reader().readTree(rspBody.byteStream());
            rspBody.close();

            GHResponse res = new GHResponse();
            res.addErrors(readErrors(json));
            if (res.hasErrors())
                return res;

            JsonNode paths = json.get("paths");

            boolean tmpElevation = request.getHints().getBool("elevation", elevation);
            boolean tmpTurnDescription = request.getHints().getBool("turn_description", true);

            for (JsonNode path : paths) {
                PathWrapper altRsp = createPathWrapper(path, tmpElevation, tmpTurnDescription);
                res.add(altRsp);
            }

            return res;

        } catch (Exception ex) {
            throw new RuntimeException("Problem while fetching path " + request.getPoints() + ": " + ex.getMessage(), ex);
        }
    }

    private OkHttpClient getClientForRequest(GHRequest request) {
        OkHttpClient client = this.downloader;
        if (request.getHints().has(TIMEOUT)) {
            long timeout = request.getHints().getLong(TIMEOUT, DEFAULT_TIMEOUT);
            client = client.newBuilder()
                    .connectTimeout(timeout, TimeUnit.MILLISECONDS)
                    .readTimeout(timeout, TimeUnit.MILLISECONDS)
                    .build();
        }

        return client;
    }

    private Request createRequest(GHRequest request) {
        boolean tmpInstructions = request.getHints().getBool("instructions", instructions);
        boolean tmpCalcPoints = request.getHints().getBool("calc_points", calcPoints);
        String tmpOptimize = request.getHints().get("optimize", optimize);

        if (tmpInstructions && !tmpCalcPoints) {
            throw new IllegalStateException("Cannot calculate instructions without points (only points without instructions). "
                    + "Use calc_points=false and instructions=false to disable point and instruction calculation");
        }

        boolean tmpElevation = request.getHints().getBool("elevation", elevation);

        String places = "";
        for (GHLocation l : request.getPoints()) {
            GHPoint p = ((GHPointLocation) l).ghPoint;
            places += "point=" + round6(p.lat) + "," + round6(p.lon) + "&";
        }

        String type = request.getHints().get("type", "json");

        String url = routeServiceUrl
                + "?"
                + places
                + "&type=" + type
                + "&instructions=" + tmpInstructions
                + "&points_encoded=true"
                + "&calc_points=" + tmpCalcPoints
                + "&algorithm=" + request.getAlgorithm()
                + "&locale=" + request.getLocale().toString()
                + "&elevation=" + tmpElevation
                + "&optimize=" + tmpOptimize;

        if (!request.getVehicle().isEmpty()) {
            url += "&vehicle=" + request.getVehicle();
        }

        for (String details : request.getPathDetails()) {
            url += "&" + Parameters.DETAILS.PATH_DETAILS + "=" + details;
        }

        if (!key.isEmpty()) {
            url += "&key=" + WebHelper.encodeURL(key);
        }

        for (Map.Entry<String, String> entry : request.getHints().toMap().entrySet()) {
            String urlKey = entry.getKey();
            String urlValue = entry.getValue();

            // use lower case conversion for check only!
            if (ignoreSet.contains(toLowerCase(urlKey))) {
                continue;
            }

            if (urlValue != null && !urlValue.isEmpty()) {
                url += "&" + WebHelper.encodeURL(urlKey) + "=" + WebHelper.encodeURL(urlValue);
            }
        }

        return new Request.Builder().url(url).build();
    }

    public String export(GHRequest ghRequest) {
        String str = "Creating request failed";
        try {
            Request okRequest = createRequest(ghRequest);
            str = getClientForRequest(ghRequest).newCall(okRequest).execute().body().string();

            return str;
        } catch (Exception ex) {
            throw new RuntimeException("Problem while fetching export " + ghRequest.getPoints()
                    + ", error: " + ex.getMessage() + " response: " + str, ex);
        }
    }
}<|MERGE_RESOLUTION|>--- conflicted
+++ resolved
@@ -20,16 +20,9 @@
 import com.fasterxml.jackson.core.type.TypeReference;
 import com.fasterxml.jackson.databind.JsonNode;
 import com.fasterxml.jackson.databind.ObjectMapper;
-<<<<<<< HEAD
 import com.graphhopper.*;
-=======
-import com.graphhopper.GHRequest;
-import com.graphhopper.GHResponse;
-import com.graphhopper.GraphHopperAPI;
-import com.graphhopper.PathWrapper;
 import com.graphhopper.http.WebHelper;
 import com.graphhopper.jackson.Jackson;
->>>>>>> e6f0aa85
 import com.graphhopper.util.*;
 import com.graphhopper.util.details.PathDetail;
 import com.graphhopper.util.exceptions.*;
@@ -227,31 +220,7 @@
                     Map.Entry<String, JsonNode> detailEntry = detailIterator.next();
                     List<PathDetail> pathDetailList = new ArrayList<>();
                     for (JsonNode pathDetail : detailEntry.getValue()) {
-<<<<<<< HEAD
-                        if (pathDetail.size() != 3)
-                            throw new IllegalStateException("PathDetail must have exactly 3 entries but was " + pathDetail.size());
-
-                        JsonNode from = pathDetail.get(0);
-                        JsonNode to = pathDetail.get(1);
-                        JsonNode val = pathDetail.get(2);
-
-                        PathDetail pd;
-                        if (val.isBoolean())
-                            pd = new PathDetail(val.asBoolean());
-                        else if (val.isLong())
-                            pd = new PathDetail(val.asLong());
-                        else if (val.isDouble())
-                            pd = new PathDetail(val.asDouble());
-                        else if (val.isTextual())
-                            pd = new PathDetail(val.asText());
-                        else
-                            throw new IllegalStateException("Unsupported type of PathDetail value " + pathDetail.getNodeType().name());
-
-                        pd.setFirst(from.asInt());
-                        pd.setLast(to.asInt());
-=======
                         PathDetail pd = objectMapper.convertValue(pathDetail, PathDetail.class);
->>>>>>> e6f0aa85
                         pathDetailList.add(pd);
                     }
                     pathDetails.put(detailEntry.getKey(), pathDetailList);
