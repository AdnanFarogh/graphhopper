1.0
    add profiles parameter and replace prepare.ch/lm.weightings and prepare.ch.edge_based with profiles_ch/lm config parameters, #1922
    Properties in config.yml have to follow the snake_case, #1918, easy convert via https://github.com/karussell/snake_case
    GraphHopper class no longer enables CH by default, #1914
    replaced command line arguments -Dgraphhopper.. with -Ddw.graphhopper.. due to #1879, see also #1897
    GraphHopper.init(CmdArgs)->GraphHopper.init(GraphHopperConfig), see #1879
    remove TurnWeighting, see #1863
    speed up path simplification with path details/instructions, see #1802
    revert compression of landmark preparation data, see #1749 and #1376
    removed GenericWeighting and DataFlagEncoder as a normal CarFlagEncoder does the job too
    add required EncodedValues like road_class to EncodingManager if not added from user
    removed PathNative,PathBidirRef,Path4CH,EdgeBasedPathCH and moved path extraction code out of Path class, added PathExtractor,BidirPathExtractor(+subclasses for CH) instead, #1730
    conditional turn restrictions now supported, #1683
    added new `curbside` feature, #1697
    moved QueryGraph to new routing.querygraph package
    removed GraphExtension, #1783, renamed TurnCostExtension to TurnCostStorage
    removed `heading`, `pass_through` and `ch.force_heading` parameters for speed mode/CH, #1763

0.13
<<<<<<< HEAD
    removed TraversalMode.EDGE_BASED_1DIR
    removed UnsafeDataAccess as not maintained, see #1620
=======
    removed docker compose file
    PathDetails return null instead of -1 for Infinity by default
    replaced AverageSpeedDetails by DecimalDetails
    moved TagParser into new package: com.graphhopper.routing.util.parsers
    removed FlagEncoderFactory.DEFAULT
    removed forestry and motorroad from RoadClass
    SpatialRule.AccessValue replaced by RoadAccess
    removed EncodedValueLookup.hasEncoder, use hasEncodedValue instead
    removed MappedDecimalEncodedValue: should be replaced with FactoredDecimalEncodedValue
    DataFlagEncoder: it is now required to add EncodedValues before. graph.encoded_values: max_speed,road_class,road_environment,road_access
    instead of EncodingManager.ROUNDABOUT use Roundabout.KEY
    changed output format of result=pointlist and moved it into separate endpoint /spt
    removed TraversalMode.EDGE_BASED_1DIR and TraversalMode.EDGE_BASED_2DIR_UTURN, renamed TraversalMode.EDGE_BASED_2DIR to TraversalMode.EDGE_BASED
    to prevent u-turns when using edge-based algorithms it is now required to use TurnWeighting, #1640
    GraphHopperStorage.getGraph(Class) was replaced by GraphHopperStorage.getBase/CHGraph(), #1669
    CHGraph.shortcut(int, int) was removed (use .shortcut(int, int, ...) and/or .shortcutEdgeBased(int, int, ...) instead, #1693
    CH graphs are now identified using CHProfile instead of Weighting, #1670
    removed the 'traversal_mode` request parameter for /route, instead of 'traversal_mode=edge_based_2dir' use edge_based=true
    removed GraphHopper.set/getTraversalMode() methods, #1705
    edge-based CH is now chosen by default if it was prepared, #1706
    it is now possible to specify finite u-turn costs for CH preparation, #1671
    removed distances from CH shortcuts, reduces memory consumption per shortcut by 4 bytes (about 8-10%), #1719
>>>>>>> 5d85cc39

0.12
    renamed VirtualEdgeIteratorState.getOriginalEdgeKey to more precise getOriginalEdgeKey #1549
    access refactoring #1436 that moves AccessValue into SpatialRule.Access
    refactoring of EncodingManager to use builder pattern. Migration should be simple. Replace new EncodingManager with EncodingManager.create
	The methods GraphHopper.setEnableInstructions/setPreferredLanguage is now in EncodingManager.Builder
    EncodingManager.supports renames to hasEncoder
    big refactoring #1447: to increase 64bit limit of flags, make reverse direction handling easier, to allow shared EncodedValues,
        remove reverseFlags method, much simpler property access, simplify FlagEncoder (maybe even deprecate this interface at a later stage)
    moved shp-reader into separate repository: https://github.com/graphhopper/graphhopper-reader-shp    

0.11
    web resources for dropwizard web framework (no servlets anymore) #1108
    prefix -Dgraphhopper. for command line arguments necessary, see docs/web/quickstart.md or docs/core/quickstart-from-source.md#running--debbuging-with-intellij for details
    delegated reading properties to dropwizard, i.e. the new format yml is not read again in GraphHopper.init
    changed file format for landmarks #1376
    convert properties into new yml format via: https://gist.github.com/karussell/dbc9b4c455bca98b6a38e4a160e23bf8

0.10
    introduce path details
    added handcoded API java client to this repository

0.9
    remove war bundling support #297
    rename of DefaultModule to GraphHopperModule and GHServletModule to GraphHopperServletModule
    EncodedValue uses Math.round(value/factor). This can change the retrieved values for EncodedValues #954
    EncodedDoubleValue and EncodedValue requires maxValue/factor to be a natural number #954
    default base algorithm for all modes is bidirectional A* (except speed mode)
    introduced landmarks based hybrid mode, #780
    moving all prepare.xy configs to prepare.ch.xy and e.g. disallow the old
    removed deprecated methods in GraphHopper (setCHWeighting, setCHWeightings, getCHWeightings, setCHWeightings, getCHPrepareThreads, setCHPrepareThreads), Path.calcMillis, findID of LocationIndex and all implementations

0.8
    refactoring to Weighting class, see #807
    removed FlagEncoder from parameters as weighting.getFlagEncoder can and is used
    all properties with prefix "osmreader." changed to "datareader." and osmreader.osm changed to datareader.file
    maven/gradle dependency graphhopper is now splitted into graphhopper-core and graphhopper-reader-osm, i.e. if you previouls depend on 'graphhopper' artificat you should now use graphhopper-reader-osm except environments like Android where you just load the graph and do no import
    use GraphHopperOSM as base class instead of GraphHopper
    OSM reader separated from core, use new graphhopper-core package
    moved subnetwork code into own package com.graphhopper.routing.subnetwork
    moved weighting code into own package com.graphhopper.routing.weighting
    code format has changed, so it is important to change your PRs too before you merge master, see discussion #770

0.7        
    added snapped points to output JSON for every path
    the foot routing is now much smoother and only considers safe paths, to use beautiful roads (i.e. prefer hiking routes etc) use the new 'hike' profiles, see #633
    vehicle constants have moved to FlagEncoderFactory
    several constants changed to under score notation see #719 with a few breaking changes, e.g. use lower case names for flag encoders or jsonp_allowed instead of the jsonpAllowed annotation
    moving all string parameter constants into the Parameters class
    no more acceptedRailways set see #662 for more information
    web API: content type of gpx export is now application/gpx+xml if not explicitly specified
    use prepare.ch.weightings instead of prepare.chWeighting e.g. for disabling CH use prepare.ch.weightings=no
    GraphHopper class is refactored regarding RoutingAlgorithmFactory in order to fix problem when integrating flexibility routing, most of the CH related stuff is moved into CHAlgoFactoryDecorator, several methods are deprecated to use the methods of the decorator, see #631
    WeightingMap is now named HintsMap
    use the correct graphHopperFolder as no automatic fallback to 'folder-gh' is happening anymore, see #704
    refactored FlagEncoder.handleFerryWay to getFerrySpeed to make it possible to fix #665
    removed setWeightLimit as too unspecific for arbitrary weights, use setMaxVisitedNodes instead
    missing renames for Path.setEdgeEntry -> setSPTEntry and AbstractAlgorithm.createEdgeEntry -> createSPTEntry

0.6
    removed methods deprecated in 0.4 and 0.5
    renamed EdgeEntry to SPTEntry and AStar.AStarEdge to AStar.AStarEntry
    parameter force removed from AbstractFlagEncoder.applyMaxSpeed
    GHResponse now wraps multiple PathWrapper; renamed GraphHopper.getPaths to calcPaths as 'get' sounded too cheap; a new method RoutingAlgorithm.calcPaths is added; see #596
    moving lgpl licensed file into own submodule graphhopper-tools-lgpl
    renaming of Tarjans algorithm class to TarjansSCCAlgorithm
    more strict naming for Weighting enforced and more strict matching to select Weighting (equals check), #490
    specify the preferred-language for way names during graph import (ISO 639-1 or ISO 639-2)
    renaming of getCHWeighting to getCHWeightings due to supporting multiple CH weightings, #623
    deprecation of setCHWeighting, please use setCHWeightings instead, #623

0.5
    Several names have changed see #466, #467, #468
    GraphHopper.optimize removed use postProcessing instead
    method GraphHopper.getGraph() changed to getGraphHopperStorage()
    the interface GraphStorage does no longer extend from the Graph interface. Use GraphHopperStorage (which implements the Graph interface via the base graph) or only Graph instead
    now it is necessary to call baseGraph/chGraph.freeze in order to use the chGraph (to simply determine when an edgeId is a shortcut)    
    LevelGraphStorage is now a GraphHopperStorage with an additional ch graph (CHGraphImpl)
    GraphHopperStorage implements now the Graph interface and delegates all necessary methods to the underlying base graph. To do routing you call getGraph(CHGraph.class or Graph.class) where the parameter Graph.class returns the base graph and the behaviour is identical to GraphHopperStorage itself
    renamed LevelGraph* to CHGraph*
    renamed NoGraphExtension to NoOpExtension
    removed visitedNodes method in GraphHopper replaced with per response information: response.getHints().getLong("visited_nodes.sum", 0)
    added ability to store hints in GHResponse which will be forwarded to the json too
    breaking change in HTTP API: error JSON format changed to be message:"" instead of within info.errors, see updated api documentation
    made GHResponse.getMillis, Path.getMillis, GPXEntry.getMillis deprecated, use getTime instead
    in AbstractFlagEncoder, parse*() and getStr() are now deprecated, use properties.get* instead

0.4
    translation key turn changed and merged with left etc into turn_left, turn_right etc
    create location index before preparation in the GraphHopper class
    encodingManager.getSingle() is removed and flagEncoder list is no longer sorted, the first vehicle is used for CH preparation    
    removed LocationIndexTreeSC, use new LocationIndexTree(levelGraph.getBaseGraph(), directory) instead
    getLevel and setLevel do no longer automatically increase node count, use getNodeAccess.ensureNode for that
    normal algorithms are now possible on prepared graph use getBaseGraph, see #116
    GHResponse no longer has isFound method, use !hasErrors instead
    merged unused Edge class into EdgeEntry
    astar and astarbi are now both none-heuristic and take parameters for beeline approximation: astar.approximation=BeelineSimplification|BeelineAccurate or astarbi.approximation=...
    making GPX export according to the schema to support import from various tools like basecamp
    refactoring: AllEdgesIterator.getMaxId is now named getCount
    major change of internal API: moved method "Path RoutingAlgorithm.calcPath(QueryResult,QueryResult)" to a helper method QueryGraph.lookup, call queryResult.getClosestNode for the calcPath(nodeFrom,nodeTo) method
    no cachedWays and cachedPoints in Path anymore
    Path.findInstruction was moved to InstructionList.find
    if start and end point are identical an algorithm will find the path consisting only of one node, one point and one instruction (finish instruction), but without edges
    astarbi has new default values for approximation (false) and approximation_factor (1.2) in RoutingAlgorithmFactorySimple
    instead of strings use the variables in AlgorithmOptions to specify an algorithm
    use RoutingAlgorithmFactorySimple instead of RoutingAlgorithmFactory, also more constistent algorithm preparation handling due to new AlgorithmOptions, therefor removed NoOpAlgorithmPreparation
    GHResponse.getXX methods now fail fast (throw an exception) if an error while route calculation occured. See #287
    renamed less often used URL parameter 'min_path_precision' to way_point_max_distance which makes it identical to the setWayPointMaxDistance method used for simplification at OSMImport
    removed douglas.minprecision from Java API ghRequest.hints => use wayPointMaxDistance instead
    encoder.supportTurnCost is replaced by encoder.supports(TurnWeighting.class)
    CmdArgs is now a Map<String, String> instead Map<String, Object>. The value will be parsed up on every getXY call, makes storing string vs. object less error-prone
    removed GHRequest.getHint, instead use the provided methods in GHRequest.getHints().getXY and GHRequest.getHints().put
    important graph incompatibility as properties cannot be loaded. renamed osmreader.bytesForFlags to graph.bytesForFlags, renamed config property osmreader.acceptWay to graph.flagEncoders
    default weighting is now fastest, fixing #261
    moved method GraphHopper.main into tools module and class com.graphhopper.tools.Import, see #250
    refactored GraphHopper.createWeighting to accept more than one configuration option, see #237
    refactored GraphHopper.disableCHShortcuts to setCHEnable(boolean)
    moving the boolean parameter of GraphHopper.setInMemory into a separate method setStoreOnFlush
    renaming of GraphHopper.setCHShortcuts to setCHWeighting, as well as the property prepare.chShortcuts to prepare.chWeighting
    jsonp is disabled by default. You need to enable it in the config.properties, see the config-example.properties
    EncodingManager cannot be null in GraphHopperStorage. If you need to parse EncodingManager configuration from existing graph use EncodingManager.create
    no reflection done in EncodingManager which improves portability and makes configuration of encoders possible before adding to manager
    removed dijkstraNativebi as no performance advantage but maintenance disadvantage and similar to oneToManyDijkstra
    to provide context for turn costs we needed to add prevEdgeId into Weighting.calcWeight, see new documentation
    with the introduction of lock protection mechanism (see #112) GraphHopper needs always write access, see also #217
    new GraphHopper.clean method to remove the graph directory via Java API    

0.3.0
    introduced prefer bits, now bike uses more bits and 3 bike encoder do not fit into 32 bit anymore, will be fixed later
    moved Translation argument into Path.calcInstruction for more fine grained control, instructions are now uncached and GHRequest: new locale parameter
    CoordTrig and the like are removed, GHPlace is mostly replaced by GHPoint and so GHRequest has now methods ala addPoint instead
    removed isBoth from AbstractFlagEncoder, moved canBeOverwritten and associated test to PrepareEncoder
    removed unused directory.rename
    refactor edge.copyProperties into copyPropertiesTo to have similar semantics as Graph.copyTo
    calcWeight now contains reverse boolean to calculate correct direction dependent weight
    completely different web API response format. see docs/web
    swapDirections is renamed to reverseFlags (EncodingManager and FlagEncoders)
    edgeState.detach has now a reverse parameter, just use false to get previous results
    web api: buildDate contains now timezone, algoType is replaced with weighting
    dijkstraNative is now dijkstraNativebi
    fixed #151
    calcWeight now contains reverse boolean to calculate correct direction dependent weight
    EncodingManager always takes the encoders in constructor, to force always init
    GraphHopper.setMemory(true, true/false) was refactored to GraphHopper.setMemory(true/false), use mmap config via GraphHopper.setMemoryMapped()
    incompatible edges => you need to re-import data and/or update the edges file
    the instructions of the web response does not contain times (string) but instead millis (long)
    PrepareContractionHierarchies.setPeriodicUpdates is now in percentage not in absolute counts
    improved bike routing #132, #138, #139, #150
    gpx export via API, HTTP (route?type=gpx) and web interface is possible: #113, #136, #141   

0.2.0
23 Nov 2013

    change inconsistent default settings for contraction hierarchies in the API - see https://lists.openstreetmap.org/pipermail/graphhopper/2013-December/000585.html
    fixed issues with android:
        graphhopper: use maps from 0.2 path; updated maps
        mapsforge: use mapsforge-map dependency; merged #461; avoid duplicates otherwise mapsforge-core would be duplicate (?)
    refactored/renamed classes and methods:
        refactor 'flags' from int to long (still only int is stored)
        replacing Graph.edge(a,b,dist,edgeFlags) by Graph.edge(a,b).setDistance().setFlags()
        FlagEncoder.flags => use FlagEncoder.setProperties or separate setAccess and setSpeed method
        renamed LocationIDResult to QueryResult and Location2NodesNtree to LocationIndexTree
        renamed Location2IDIndex to LocationIndex
        renamed WeightCalculation to Weighting and getWeight to calcWeight        
            the URL parameter algoType in web module is now deprecated and 'weighting' should be used
        removed GHDijkstraHeap, GHDijkstraHeap2    
        made DistanceCalc into interface (new DistanceCalcEarth implementation)
        made GraphStorage into interface (new GraphHopperStorage implementation) move some methods from Graph into GraphStorage -> optimize + node removal stuff -> not necessary in algorithms
    incompatible storage layout due to:
        pluggable endianness (#103) -> changed default endianess to LITTLE
    add highly experimental UnsafeDataAccess to speed up search ~15%
    several small bug fixes and improvements
    different edge insert
    important bug fix for edge retrieval which leads to massive speed up in prepare + CH algos
    finally fixed major feature request #27 to allow gps-to-gps queries instead of only junction-to-junction ones.
        follow up in #52 and #115
        slower but more precise and necessary edge distance calculation
    fixed bug #105 for disconnected areas    
    fix which made CH preparation ~5% faster
    more align API for all algorithms. and initCollection is called via 1000 not something depending on the graph size
    API changed
        case of vehicle now case does not matter
        returned distance is in meter now
    better i18n support
    fixed major bug #102 when removing subnetworks
    fixed bug #89 for trams on roads
    completed improvement #93 for ferries
    edge explorer makes none-CH algorithms ~8% faster
    link to all closed issues: https://github.com/graphhopper/graphhopper/issues?milestone=2&state=closed


0.1.1
06 August 2013

    correct maven bundling and some more issues
    more i18n


0.1
23 July 2013

    initial version with lots of features 
    24 closed issues:
        https://github.com/graphhopper/graphhopper/issues?milestone=3&state=closed
    e.g.:
    Route instructions
    Implement OSM import for bike/foot/car
    More compact graph (nodes along a way are stored in a separate storage => faster and reduced RAM usage)
    Made routing working world wide. Make German-sized networks working on Android.
    Made routing faster via bidirectional algorithms, contraction hierarchies, graph sorting, better OSM integration and some fine tuning.<|MERGE_RESOLUTION|>--- conflicted
+++ resolved
@@ -1,4 +1,5 @@
 1.0
+    removed UnsafeDataAccess as not maintained, see #1620
     add profiles parameter and replace prepare.ch/lm.weightings and prepare.ch.edge_based with profiles_ch/lm config parameters, #1922
     Properties in config.yml have to follow the snake_case, #1918, easy convert via https://github.com/karussell/snake_case
     GraphHopper class no longer enables CH by default, #1914
@@ -17,10 +18,6 @@
     removed `heading`, `pass_through` and `ch.force_heading` parameters for speed mode/CH, #1763
 
 0.13
-<<<<<<< HEAD
-    removed TraversalMode.EDGE_BASED_1DIR
-    removed UnsafeDataAccess as not maintained, see #1620
-=======
     removed docker compose file
     PathDetails return null instead of -1 for Infinity by default
     replaced AverageSpeedDetails by DecimalDetails
@@ -43,7 +40,6 @@
     edge-based CH is now chosen by default if it was prepared, #1706
     it is now possible to specify finite u-turn costs for CH preparation, #1671
     removed distances from CH shortcuts, reduces memory consumption per shortcut by 4 bytes (about 8-10%), #1719
->>>>>>> 5d85cc39
 
 0.12
     renamed VirtualEdgeIteratorState.getOriginalEdgeKey to more precise getOriginalEdgeKey #1549
