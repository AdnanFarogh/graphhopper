/*
 *  Licensed to GraphHopper GmbH under one or more contributor
 *  license agreements. See the NOTICE file distributed with this work for
 *  additional information regarding copyright ownership.
 *
 *  GraphHopper GmbH licenses this file to you under the Apache License,
 *  Version 2.0 (the "License"); you may not use this file except in
 *  compliance with the License. You may obtain a copy of the License at
 *
 *       http://www.apache.org/licenses/LICENSE-2.0
 *
 *  Unless required by applicable law or agreed to in writing, software
 *  distributed under the License is distributed on an "AS IS" BASIS,
 *  WITHOUT WARRANTIES OR CONDITIONS OF ANY KIND, either express or implied.
 *  See the License for the specific language governing permissions and
 *  limitations under the License.
 */
package com.graphhopper;

import com.graphhopper.routing.util.HintsMap;
import com.graphhopper.util.Helper;
import com.graphhopper.util.Parameters;
import com.graphhopper.util.shapes.GHPoint;

import javax.ws.rs.DefaultValue;
import javax.ws.rs.QueryParam;
import javax.ws.rs.core.Context;
import javax.ws.rs.core.UriInfo;
import java.util.*;

import static com.graphhopper.util.Parameters.Routing.*;

/**
 * GraphHopper request wrapper to simplify requesting GraphHopper.
 *
 * @author Peter Karich
 * @author ratrun
 */
public class GHRequest {
    private final List<GHLocation> points = new ArrayList<>();
    private final HintsMap hints = new HintsMap();
    // List of favored start (1st element) and arrival heading (all other).
    // Headings are north based azimuth (clockwise) in (0, 360) or NaN for equal preference
    private final List<Double> favoredHeadings = new ArrayList<>();
    private List<String> pointHints = new ArrayList<>();
    private List<String> pathDetails = new ArrayList<>();
    private String algo = "";
    private boolean possibleToAdd = false;
    private Locale locale = Locale.US;

    public GHRequest() {
        this(5);
    }

    public GHRequest(int size) {
<<<<<<< HEAD
=======
        points = new ArrayList<>(size);
        favoredHeadings = new ArrayList<>(size);
>>>>>>> 83fd3ee5
        possibleToAdd = true;
    }

    /**
     * Set routing request from specified startPlace (fromLat, fromLon) to endPlace (toLat, toLon)
     * with a preferred start and end heading. Headings are north based azimuth (clockwise) in (0,
     * 360) or NaN for equal preference.
     */
    public GHRequest(double fromLat, double fromLon, double toLat, double toLon,
                     double startHeading, double endHeading) {
        this(new GHPoint(fromLat, fromLon), new GHPoint(toLat, toLon), startHeading, endHeading);
    }

    /**
     * Set routing request from specified startPlace (fromLat, fromLon) to endPlace (toLat, toLon)
     */
    public GHRequest(double fromLat, double fromLon, double toLat, double toLon) {
        this(new GHPoint(fromLat, fromLon), new GHPoint(toLat, toLon));
    }

    /**
     * Set routing request from specified startPlace to endPlace with a preferred start and end
     * heading. Headings are north based azimuth (clockwise) in (0, 360) or NaN for equal preference
     */
    public GHRequest(GHPoint startPlace, GHPoint endPlace, double startHeading, double endHeading) {
        if (startPlace == null)
            throw new IllegalStateException("'from' cannot be null");

        if (endPlace == null)
            throw new IllegalStateException("'to' cannot be null");

<<<<<<< HEAD
        points.add(new GHPointLocation(startPlace));
        points.add(new GHPointLocation(endPlace));

=======
        points = new ArrayList<>(2);
        points.add(startPlace);
        points.add(endPlace);

        favoredHeadings = new ArrayList<>(2);
>>>>>>> 83fd3ee5
        validateAzimuthValue(startHeading);
        favoredHeadings.add(startHeading);
        validateAzimuthValue(endHeading);
        favoredHeadings.add(endHeading);
    }

    public GHRequest(GHPoint startPlace, GHPoint endPlace) {
        this(startPlace, endPlace, Double.NaN, Double.NaN);
    }

    /**
     * Set routing request
     * <p>
     *
     * @param points          List of stopover points in order: start, 1st stop, 2nd stop, ..., end
     * @param favoredHeadings List of favored headings for starting (start point) and arrival (via
     *                        and end points) Headings are north based azimuth (clockwise) in (0, 360) or NaN for equal
     */
    public GHRequest(List<GHPoint> points, List<Double> favoredHeadings) {
        if (points.size() != favoredHeadings.size())
            throw new IllegalArgumentException("Size of headings (" + favoredHeadings.size()
                    + ") must match size of points (" + points.size() + ")");

        for (Double heading : favoredHeadings) {
            validateAzimuthValue(heading);
        }
        for (GHPoint point : points) {
            this.points.add(new GHPointLocation(point));
        }
        this.favoredHeadings.addAll(favoredHeadings);
    }

    public GHRequest(
            @Context UriInfo uriInfo,
            @QueryParam("point") List<GHLocation> points,
            @QueryParam("heading") List<Double> favoredHeadings,
            @QueryParam("vehicle") @DefaultValue("car") String vehicleStr,
            @QueryParam("weighting") @DefaultValue("fastest") String weighting,
            @QueryParam("algorithm") @DefaultValue("") String algoStr,
            @QueryParam("locale") @DefaultValue("en") String localeStr,
            @QueryParam(CALC_POINTS) @DefaultValue("true") boolean calcPoints,
            @QueryParam(INSTRUCTIONS) @DefaultValue("true") boolean instructions,
            @QueryParam(WAY_POINT_MAX_DISTANCE) @DefaultValue("1") double minPathPrecision,
            @QueryParam(Parameters.Routing.POINT_HINT) List<String> pointHints,
            @QueryParam(Parameters.DETAILS.PATH_DETAILS) List<String> pathDetails) {
        if (favoredHeadings != null && points != null) {
            if (favoredHeadings.size() == 0) {
                favoredHeadings = new ArrayList<>(Collections.nCopies(points.size(), Double.NaN));
            } else if (favoredHeadings.size() == 1 && points.size() > 0) {
                // if only one favored heading is specified take as start heading
                final Double startHeading = favoredHeadings.get(0);
                favoredHeadings = new ArrayList<>(Collections.nCopies(points.size(), Double.NaN));
                favoredHeadings.set(0, startHeading);
            }
            this.points.addAll(points);
            this.favoredHeadings.addAll(favoredHeadings);
        }
        for (Map.Entry<String, List<String>> e : uriInfo.getQueryParameters().entrySet()) {
            if (e.getValue().size() == 1) {
                hints.put(e.getKey(), e.getValue().get(0));
            } else {
                // Do nothing.
                // TODO: this is dangerous: I can only silently swallow
                // the forbidden multiparameter. If I comment-in the line below,
                // I get an exception, because "point" regularly occurs
                // multiple times.
                // I think either unknown parameters (hints) should be allowed
                // to be multiparameters, too, or we shouldn't use them for
                // known parameters either, _or_ known parameters
                // must be filtered before they come to this code point,
                // _or_ we stop passing unknown parameters alltogether..
                //
                // throw new WebApplicationException(String.format("This query parameter (hint) is not allowed to occur multiple times: %s", e.getKey()));
            }
        }
        setVehicle(vehicleStr);
        setWeighting(weighting);
        setAlgorithm(algoStr);
        setLocale(localeStr);
        setPointHints(pointHints);
        setPathDetails(pathDetails);
        hints.
            put(CALC_POINTS, calcPoints).
            put(INSTRUCTIONS, instructions).
            put(WAY_POINT_MAX_DISTANCE, minPathPrecision);
    }


    /**
     * Set routing request
     * <p>
     *
     * @param points List of stopover points in order: start, 1st stop, 2nd stop, ..., end
     */
    public GHRequest(List<GHPoint> points) {
        this(points, Collections.nCopies(points.size(), Double.NaN));
    }

    /**
     * Add stopover point to routing request.
     * <p>
     *
     * @param point          geographical position (see GHPoint)
     * @param favoredHeading north based azimuth (clockwise) in (0, 360) or NaN for equal preference
     */
    public GHRequest addPoint(GHPoint point, double favoredHeading) {
        if (point == null)
            throw new IllegalArgumentException("point cannot be null");

        if (!possibleToAdd)
            throw new IllegalStateException("Please call empty constructor if you intent to use "
                    + "more than two places via addPoint method.");

        points.add(new GHPointLocation(point));
        validateAzimuthValue(favoredHeading);
        favoredHeadings.add(favoredHeading);
        return this;
    }

    /**
     * Add stopover point to routing request.
     * <p>
     *
     * @param point geographical position (see GHPoint)
     */
    public GHRequest addPoint(GHPoint point) {
        addPoint(point, Double.NaN);
        return this;
    }

    public GHRequest addPoint(GHLocation point) {
        points.add(point);
        favoredHeadings.add(Double.NaN);
        return this;
    }

    /**
     * @return north based azimuth (clockwise) in (0, 360) or NaN for equal preference
     */
    public double getFavoredHeading(int i) {
        return favoredHeadings.get(i);
    }

    /**
     * @return if there exist a preferred heading for start/via/end point i
     */
    public boolean hasFavoredHeading(int i) {
        if (i >= favoredHeadings.size())
            return false;

        return !Double.isNaN(favoredHeadings.get(i));
    }

    private void validateAzimuthValue(double heading) {
        // heading must be in (0, 360) oder NaN
        if (!Double.isNaN(heading) && (Double.compare(heading, 360) > 0 || Double.compare(heading, 0) < 0))
            throw new IllegalArgumentException("Heading " + heading + " must be in range (0,360) or NaN");
    }

    public List<GHLocation> getPoints() {
        return points;
    }

    public String getAlgorithm() {
        return algo;
    }

    /**
     * For possible values see AlgorithmOptions.*
     */
    public GHRequest setAlgorithm(String algo) {
        if (algo != null)
            this.algo = Helper.camelCaseToUnderScore(algo);
        return this;
    }

    public Locale getLocale() {
        return locale;
    }

    public GHRequest setLocale(Locale locale) {
        if (locale != null)
            this.locale = locale;
        return this;
    }

    public GHRequest setLocale(String localeStr) {
        return setLocale(Helper.getLocale(localeStr));
    }

    public String getWeighting() {
        return hints.getWeighting();
    }

    /**
     * By default it supports fastest and shortest. Or specify empty to use default.
     */
    public GHRequest setWeighting(String w) {
        hints.setWeighting(w);
        return this;
    }

    public String getVehicle() {
        return hints.getVehicle();
    }

    /**
     * Specify car, bike or foot. Or specify empty to use default.
     */
    public GHRequest setVehicle(String vehicle) {
        hints.setVehicle(vehicle);
        return this;
    }

    public HintsMap getHints() {
        return hints;
    }

    public GHRequest setPointHints(List<String> pointHints) {
        this.pointHints = pointHints;
        return this;
    }

    public List<String> getPointHints() {
        return pointHints;
    }

    public boolean hasPointHints() {
        return pointHints.size() == points.size();
    }

    public GHRequest setPathDetails(List<String> pathDetails) {
        this.pathDetails = pathDetails;
        return this;
    }

    public List<String> getPathDetails() {
        return this.pathDetails;
    }

    @Override
    public String toString() {
        String res = "";
        for (GHLocation point : points) {
            if (res.isEmpty()) {
                res = point.toString();
            } else {
                res += "; " + point.toString();
            }
        }
        if (!algo.isEmpty())
            res += " (" + algo + ")";

        if (!pathDetails.isEmpty())
            res += " (PathDetails: " + pathDetails + ")";

        if (!hints.isEmpty())
            res += " (Hints:" + hints + ")";

        return res;
    }

    public List<Double> getFavoredHeadings() {
        return favoredHeadings;
    }
}<|MERGE_RESOLUTION|>--- conflicted
+++ resolved
@@ -53,11 +53,6 @@
     }
 
     public GHRequest(int size) {
-<<<<<<< HEAD
-=======
-        points = new ArrayList<>(size);
-        favoredHeadings = new ArrayList<>(size);
->>>>>>> 83fd3ee5
         possibleToAdd = true;
     }
 
@@ -89,17 +84,9 @@
         if (endPlace == null)
             throw new IllegalStateException("'to' cannot be null");
 
-<<<<<<< HEAD
         points.add(new GHPointLocation(startPlace));
         points.add(new GHPointLocation(endPlace));
 
-=======
-        points = new ArrayList<>(2);
-        points.add(startPlace);
-        points.add(endPlace);
-
-        favoredHeadings = new ArrayList<>(2);
->>>>>>> 83fd3ee5
         validateAzimuthValue(startHeading);
         favoredHeadings.add(startHeading);
         validateAzimuthValue(endHeading);
