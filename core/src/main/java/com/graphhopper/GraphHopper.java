--- conflicted
+++ resolved
@@ -991,6 +991,10 @@
             if (hints.has(Routing.EDGE_BASED))
                 tMode = hints.getBool(Routing.EDGE_BASED, false) ? TraversalMode.EDGE_BASED : TraversalMode.NODE_BASED;
 
+            if (tMode.isEdgeBased() && !encoder.supportsTurnCosts()) {
+                throw new IllegalArgumentException("You need to set up a turn cost storage to make use of edge_based=true, e.g. use car|turn_costs=true");
+            }
+
             if (!tMode.isEdgeBased() && !request.getCurbsides().isEmpty()) {
                 throw new IllegalArgumentException("To make use of the " + CURBSIDE + " parameter you need to set " + Routing.EDGE_BASED + " to true");
             }
@@ -1026,34 +1030,6 @@
             }
             TurnCostProvider turnCostProvider = (encoder.supportsTurnCosts() && tMode.isEdgeBased())
                     ? new DefaultTurnCostProvider(encoder, ghStorage.getTurnCostStorage(), uTurnCostsInt)
-<<<<<<< HEAD
-                    : NO_TURN_COST_PROVIDER;    RoutingAlgorithmFactory tmpAlgoFactory = getAlgorithmFactory(hints);
-                QueryGraph queryGraph;
-
-            if (chFactoryDecorator.isEnabled() && !disableCH) {
-                if (request.hasFavoredHeading(0))
-                    throw new IllegalArgumentException("The 'heading' parameter is currently not supported for speed mode, you need to disable speed mode with `ch.disable=true`. See issue #483");
-
-                if (request.getHints().getBool(Routing.PASS_THROUGH, false)) {
-                    throw new IllegalArgumentException("The '" + Parameters.Routing.PASS_THROUGH + "' parameter is currently not supported for speed mode, you need to disable speed mode with `ch.disable=true`. See issue #1765");
-                }
-                // if LM is enabled we have the LMFactory with the CH algo!
-                RoutingAlgorithmFactory chAlgoFactory = tmpAlgoFactory;
-                if (tmpAlgoFactory instanceof LMAlgoFactoryDecorator.LMRAFactory)
-                    chAlgoFactory = ((LMAlgoFactoryDecorator.LMRAFactory) tmpAlgoFactory).getDefaultAlgoFactory();
-
-                    if (chAlgoFactory instanceof CHRoutingAlgorithmFactory) {
-                        CHProfile chProfile = ((CHRoutingAlgorithmFactory) chAlgoFactory).getCHProfile();
-                        queryGraph = QueryGraph.lookup(ghStorage.getCHGraph(chProfile), qResults);
-                    } else {
-                        throw new IllegalStateException("Although CH was enabled a non-CH algorithm factory was returned " + tmpAlgoFactory);
-                    }
-                } else {
-                    checkNonChMaxWaypointDistance(points);
-                    queryGraph = QueryGraph.lookup(ghStorage, qResults);
-                }
-                Weighting weighting = createWeighting(hints, encoder, queryGraph, turnCostProvider);
-=======
                     : NO_TURN_COST_PROVIDER;
 
             RoutingAlgorithmFactory algorithmFactory = getAlgorithmFactory(hints);
@@ -1073,7 +1049,6 @@
                 if (hints.has(Routing.BLOCK_AREA))
                     weighting = new BlockAreaWeighting(weighting, createBlockArea(points, hints, DefaultEdgeFilter.allEdges(encoder)));
             }
->>>>>>> ca78601f
             ghRsp.addDebugInfo("tmode:" + tMode.toString());
 
             RoutingTemplate routingTemplate;
