/*
 *  Licensed to GraphHopper GmbH under one or more contributor
 *  license agreements. See the NOTICE file distributed with this work for
 *  additional information regarding copyright ownership.
 *
 *  GraphHopper GmbH licenses this file to you under the Apache License,
 *  Version 2.0 (the "License"); you may not use this file except in
 *  compliance with the License. You may obtain a copy of the License at
 *
 *       http://www.apache.org/licenses/LICENSE-2.0
 *
 *  Unless required by applicable law or agreed to in writing, software
 *  distributed under the License is distributed on an "AS IS" BASIS,
 *  WITHOUT WARRANTIES OR CONDITIONS OF ANY KIND, either express or implied.
 *  See the License for the specific language governing permissions and
 *  limitations under the License.
 */
package com.graphhopper;

import com.graphhopper.json.geo.JsonFeature;
import com.graphhopper.reader.DataReader;
import com.graphhopper.reader.dem.*;
import com.graphhopper.reader.osm.conditional.DateRangeParser;
import com.graphhopper.routing.AlgorithmOptions;
import com.graphhopper.routing.Path;
import com.graphhopper.routing.RoutingAlgorithmFactory;
import com.graphhopper.routing.RoutingAlgorithmFactorySimple;
import com.graphhopper.routing.ch.CHPreparationHandler;
import com.graphhopper.routing.ch.CHRoutingAlgorithmFactory;
import com.graphhopper.routing.lm.LMPreparationHandler;
import com.graphhopper.routing.lm.LMProfile;
import com.graphhopper.routing.profiles.DefaultEncodedValueFactory;
import com.graphhopper.routing.profiles.EncodedValueFactory;
import com.graphhopper.routing.profiles.EnumEncodedValue;
import com.graphhopper.routing.profiles.RoadEnvironment;
import com.graphhopper.routing.querygraph.QueryGraph;
import com.graphhopper.routing.subnetwork.PrepareRoutingSubnetworks;
import com.graphhopper.routing.template.AlternativeRoutingTemplate;
import com.graphhopper.routing.template.RoundTripRoutingTemplate;
import com.graphhopper.routing.template.RoutingTemplate;
import com.graphhopper.routing.template.ViaRoutingTemplate;
import com.graphhopper.routing.util.*;
import com.graphhopper.routing.util.parsers.DefaultTagParserFactory;
import com.graphhopper.routing.util.parsers.TagParserFactory;
import com.graphhopper.routing.weighting.*;
import com.graphhopper.routing.weighting.custom.CustomWeighting;
import com.graphhopper.storage.*;
import com.graphhopper.storage.change.ChangeGraphHelper;
import com.graphhopper.storage.change.ChangeGraphResponse;
import com.graphhopper.storage.index.LocationIndex;
import com.graphhopper.storage.index.LocationIndexTree;
import com.graphhopper.storage.index.QueryResult;
import com.graphhopper.util.*;
import com.graphhopper.util.Parameters.CH;
import com.graphhopper.util.Parameters.Landmark;
import com.graphhopper.util.Parameters.Routing;
import com.graphhopper.util.details.PathDetailsBuilderFactory;
import com.graphhopper.util.exceptions.PointDistanceExceededException;
import com.graphhopper.util.exceptions.PointOutOfBoundsException;
import com.graphhopper.util.shapes.BBox;
import com.graphhopper.util.shapes.GHPoint;
import org.slf4j.Logger;
import org.slf4j.LoggerFactory;

import java.io.File;
import java.io.IOException;
import java.text.DateFormat;
import java.util.*;
import java.util.concurrent.locks.Lock;
import java.util.concurrent.locks.ReadWriteLock;
import java.util.concurrent.locks.ReentrantReadWriteLock;

import static com.graphhopper.routing.ch.CHPreparationHandler.EdgeBasedCHMode;
import static com.graphhopper.routing.ch.CHPreparationHandler.EdgeBasedCHMode.EDGE_OR_NODE;
import static com.graphhopper.routing.ch.CHPreparationHandler.EdgeBasedCHMode.OFF;
import static com.graphhopper.routing.weighting.TurnCostProvider.NO_TURN_COST_PROVIDER;
import static com.graphhopper.routing.weighting.Weighting.INFINITE_U_TURN_COSTS;
import static com.graphhopper.util.Helper.*;
import static com.graphhopper.util.Parameters.Algorithms.*;
import static com.graphhopper.util.Parameters.Routing.CURBSIDE;

/**
 * Easy to use access point to configure import and (offline) routing.
 *
 * @author Peter Karich
 * @see GraphHopperAPI
 */
public class GraphHopper implements GraphHopperAPI {
    private final Logger logger = LoggerFactory.getLogger(getClass());
    private final String fileLockName = "gh.lock";
    // utils
    private final TranslationMap trMap = new TranslationMap().doImport();
    boolean removeZipped = true;
    // for graph:
    private GraphHopperStorage ghStorage;
    private EncodingManager encodingManager;
    private int defaultSegmentSize = -1;
    private String ghLocation = "";
    private DAType dataAccessType = DAType.RAM_STORE;
    private boolean sortGraph = false;
    private boolean elevation = false;
    private LockFactory lockFactory = new NativeFSLockFactory();
    private boolean allowWrites = true;
    private boolean fullyLoaded = false;
    private boolean smoothElevation = false;
    // for routing
    private final RoutingConfig routingConfig = new RoutingConfig();

    // for index
    private LocationIndex locationIndex;
    private int preciseIndexResolution = 300;
    private int maxRegionSearch = 4;
    // for prepare
    private int minNetworkSize = 200;
    private int minOneWayNetworkSize = 0;

    // preparation handlers
    private final LMPreparationHandler lmPreparationHandler = new LMPreparationHandler();
    private final CHPreparationHandler chPreparationHandler = new CHPreparationHandler();

    // for data reader
    private String dataReaderFile;
    private double dataReaderWayPointMaxDistance = 1;
    private int dataReaderWorkerThreads = 2;
    private ElevationProvider eleProvider = ElevationProvider.NOOP;
    private FlagEncoderFactory flagEncoderFactory = new DefaultFlagEncoderFactory();
    private EncodedValueFactory encodedValueFactory = new DefaultEncodedValueFactory();
    private TagParserFactory tagParserFactory = new DefaultTagParserFactory();
    private final ReadWriteLock readWriteLock = new ReentrantReadWriteLock();
    private PathDetailsBuilderFactory pathBuilderFactory = new PathDetailsBuilderFactory();
    private Map<String, CustomModel> importCustomModels = new HashMap<>();

    public GraphHopper() {
        chPreparationHandler.setEnabled(true);
        lmPreparationHandler.setEnabled(false);
    }

    /**
     * For testing only
     */
    protected GraphHopper loadGraph(GraphHopperStorage g) {
        this.ghStorage = g;
        fullyLoaded = true;
        initLocationIndex();
        return this;
    }

    /**
     * @return the first flag encoder of the encoding manager
     */
    FlagEncoder getDefaultVehicle() {
        if (encodingManager == null)
            throw new IllegalStateException("No encoding manager specified or loaded");

        return encodingManager.fetchEdgeEncoders().get(0);
    }

    public EncodingManager getEncodingManager() {
        return encodingManager;
    }

    /**
     * Specify which vehicles can be read by this GraphHopper instance. An encoding manager defines
     * how data from every vehicle is written (und read) into edges of the graph.
     */
    public GraphHopper setEncodingManager(EncodingManager em) {
        ensureNotLoaded();
        this.encodingManager = em;
        return this;
    }

    public GraphHopper putCustomModel(String name, CustomModel customModel) {
        importCustomModels.put(name, customModel);
        return this;
    }

    public ElevationProvider getElevationProvider() {
        return eleProvider;
    }

    public GraphHopper setElevationProvider(ElevationProvider eleProvider) {
        if (eleProvider == null || eleProvider == ElevationProvider.NOOP)
            setElevation(false);
        else
            setElevation(true);
        this.eleProvider = eleProvider;
        return this;
    }

    /**
     * Threads for data reading.
     */
    protected int getWorkerThreads() {
        return dataReaderWorkerThreads;
    }

    /**
     * Return maximum distance (in meter) to reduce points via douglas peucker while OSM import.
     */
    protected double getWayPointMaxDistance() {
        return dataReaderWayPointMaxDistance;
    }

    /**
     * This parameter specifies how to reduce points via douglas peucker while OSM import. Higher
     * value means more details, unit is meter. Default is 1. Disable via 0.
     */
    public GraphHopper setWayPointMaxDistance(double wayPointMaxDistance) {
        this.dataReaderWayPointMaxDistance = wayPointMaxDistance;
        return this;
    }

    public GraphHopper setPathDetailsBuilderFactory(PathDetailsBuilderFactory pathBuilderFactory) {
        this.pathBuilderFactory = pathBuilderFactory;
        return this;
    }

    public PathDetailsBuilderFactory getPathDetailsBuilderFactory() {
        return pathBuilderFactory;
    }

    /**
     * Configures the underlying storage and response to be used on a well equipped server. Result
     * also optimized for usage in the web module i.e. try reduce network IO.
     */
    public GraphHopper forServer() {
        setSimplifyResponse(true);
        return setInMemory();
    }

    /**
     * Configures the underlying storage to be used on a Desktop computer or within another Java
     * application with enough RAM but no network latency.
     */
    public GraphHopper forDesktop() {
        setSimplifyResponse(false);
        return setInMemory();
    }

    /**
     * Configures the underlying storage to be used on a less powerful machine like Android or
     * Raspberry Pi with only few MB of RAM.
     */
    public GraphHopper forMobile() {
        setSimplifyResponse(false);
        return setMemoryMapped();
    }

    /**
     * Precise location resolution index means also more space (disc/RAM) could be consumed and
     * probably slower query times, which would be e.g. not suitable for Android. The resolution
     * specifies the tile width (in meter).
     */
    public GraphHopper setPreciseIndexResolution(int precision) {
        ensureNotLoaded();
        preciseIndexResolution = precision;
        return this;
    }

    public GraphHopper setMinNetworkSize(int minNetworkSize, int minOneWayNetworkSize) {
        this.minNetworkSize = minNetworkSize;
        this.minOneWayNetworkSize = minOneWayNetworkSize;
        return this;
    }

    /**
     * This method call results in an in-memory graph.
     */
    public GraphHopper setInMemory() {
        ensureNotLoaded();
        dataAccessType = DAType.RAM_STORE;
        return this;
    }

    /**
     * Only valid option for in-memory graph and if you e.g. want to disable store on flush for unit
     * tests. Specify storeOnFlush to true if you want that existing data will be loaded FROM disc
     * and all in-memory data will be flushed TO disc after flush is called e.g. while OSM import.
     *
     * @param storeOnFlush true by default
     */
    public GraphHopper setStoreOnFlush(boolean storeOnFlush) {
        ensureNotLoaded();
        if (storeOnFlush)
            dataAccessType = DAType.RAM_STORE;
        else
            dataAccessType = DAType.RAM;
        return this;
    }

    /**
     * Enable memory mapped configuration if not enough memory is available on the target platform.
     */
    public GraphHopper setMemoryMapped() {
        ensureNotLoaded();
        dataAccessType = DAType.MMAP;
        return this;
    }

    /**
     * Not yet stable enough to offer it for everyone
     */
    private GraphHopper setUnsafeMemory() {
        ensureNotLoaded();
        dataAccessType = DAType.UNSAFE_STORE;
        return this;
    }

    /**
     * This method enabled or disables the speed mode (Contraction Hierarchies)
     *
     * @deprecated use {@link #setCHEnabled(boolean)} instead
     */
    public GraphHopper setCHEnable(boolean enable) {
        return setCHEnabled(enable);
    }

    public final boolean isCHEnabled() {
        return chPreparationHandler.isEnabled();
    }

    /**
     * Enables or disables contraction hierarchies (CH). This speed-up mode is enabled by default.
     */
    public GraphHopper setCHEnabled(boolean enable) {
        ensureNotLoaded();
        chPreparationHandler.setEnabled(enable);
        return this;
    }

    public int getMaxVisitedNodes() {
        return routingConfig.getMaxVisitedNodes();
    }

    /**
     * This methods stops the algorithm from searching further if the resulting path would go over
     * the specified node count, important if none-CH routing is used.
     */
    public void setMaxVisitedNodes(int maxVisitedNodes) {
        routingConfig.setMaxVisitedNodes(maxVisitedNodes);
    }

    /**
     * @return true if storing and fetching elevation data is enabled. Default is false
     */
    public boolean hasElevation() {
        return elevation;
    }

    /**
     * Enable storing and fetching elevation data. Default is false
     */
    public GraphHopper setElevation(boolean includeElevation) {
        this.elevation = includeElevation;
        return this;
    }

    /**
     * This methods enables gps point calculation. If disabled only distance will be calculated.
     */
    public GraphHopper setEnableCalcPoints(boolean b) {
        routingConfig.setCalcPoints(b);
        return this;
    }

    /**
     * This method specifies if the returned path should be simplified or not, via douglas-peucker
     * or similar algorithm.
     */
    private GraphHopper setSimplifyResponse(boolean doSimplify) {
        routingConfig.setSimplifyResponse(doSimplify);
        return this;
    }

    public String getGraphHopperLocation() {
        return ghLocation;
    }

    /**
     * Sets the graphhopper folder.
     */
    public GraphHopper setGraphHopperLocation(String ghLocation) {
        ensureNotLoaded();
        if (ghLocation == null)
            throw new IllegalArgumentException("graphhopper location cannot be null");

        this.ghLocation = ghLocation;
        return this;
    }

    public String getDataReaderFile() {
        return dataReaderFile;
    }

    /**
     * This file can be any file type supported by the DataReader. E.g. for the OSMReader it is the
     * OSM xml (.osm), a compressed xml (.osm.zip or .osm.gz) or a protobuf file (.pbf)
     */
    public GraphHopper setDataReaderFile(String dataReaderFileStr) {
        ensureNotLoaded();
        if (isEmpty(dataReaderFileStr))
            throw new IllegalArgumentException("Data reader file cannot be empty.");

        dataReaderFile = dataReaderFileStr;
        return this;
    }

    /**
     * The underlying graph used in algorithms.
     *
     * @throws IllegalStateException if graph is not instantiated.
     */
    public GraphHopperStorage getGraphHopperStorage() {
        if (ghStorage == null)
            throw new IllegalStateException("GraphHopper storage not initialized");

        return ghStorage;
    }

    public void setGraphHopperStorage(GraphHopperStorage ghStorage) {
        this.ghStorage = ghStorage;
        fullyLoaded = true;
    }

    /**
     * The location index created from the graph.
     *
     * @throws IllegalStateException if index is not initialized
     */
    public LocationIndex getLocationIndex() {
        if (locationIndex == null)
            throw new IllegalStateException("Location index not initialized");

        return locationIndex;
    }

    protected void setLocationIndex(LocationIndex locationIndex) {
        this.locationIndex = locationIndex;
    }

    /**
     * Sorts the graph which requires more RAM while import. See #12
     */
    public GraphHopper setSortGraph(boolean sortGraph) {
        ensureNotLoaded();
        this.sortGraph = sortGraph;
        return this;
    }

    public boolean isAllowWrites() {
        return allowWrites;
    }

    /**
     * Specifies if it is allowed for GraphHopper to write. E.g. for read only filesystems it is not
     * possible to create a lock file and so we can avoid write locks.
     */
    public GraphHopper setAllowWrites(boolean allowWrites) {
        this.allowWrites = allowWrites;
        return this;
    }

    public TranslationMap getTranslationMap() {
        return trMap;
    }

    public GraphHopper setFlagEncoderFactory(FlagEncoderFactory factory) {
        this.flagEncoderFactory = factory;
        return this;
    }

    public EncodedValueFactory getEncodedValueFactory() {
        return this.encodedValueFactory;
    }

    public GraphHopper setEncodedValueFactory(EncodedValueFactory factory) {
        this.encodedValueFactory = factory;
        return this;
    }

    public TagParserFactory getTagParserFactory() {
        return this.tagParserFactory;
    }

    public GraphHopper setTagParserFactory(TagParserFactory factory) {
        this.tagParserFactory = factory;
        return this;
    }

    /**
     * Reads the configuration from a {@link GraphHopperConfig} object which can be manually filled, or more typically
     * is read from `config.yml`.
     */
    public GraphHopper init(GraphHopperConfig ghConfig) {
        if (ghConfig.has("osmreader.osm"))
            throw new IllegalArgumentException("Instead osmreader.osm use datareader.file, for other changes see core/files/changelog.txt");

        String tmpOsmFile = ghConfig.get("datareader.file", "");
        if (!isEmpty(tmpOsmFile))
            dataReaderFile = tmpOsmFile;

        String graphHopperFolder = ghConfig.get("graph.location", "");
        if (isEmpty(graphHopperFolder) && isEmpty(ghLocation)) {
            if (isEmpty(dataReaderFile))
                throw new IllegalArgumentException("If no graph.location is provided you need to specify an OSM file.");

            graphHopperFolder = pruneFileEnd(dataReaderFile) + "-gh";
        }

        // graph
        setGraphHopperLocation(graphHopperFolder);
        defaultSegmentSize = ghConfig.getInt("graph.dataaccess.segment_size", defaultSegmentSize);

        String graphDATypeStr = ghConfig.get("graph.dataaccess", "RAM_STORE");
        dataAccessType = DAType.fromString(graphDATypeStr);

        sortGraph = ghConfig.getBool("graph.do_sort", sortGraph);
        removeZipped = ghConfig.getBool("graph.remove_zipped", removeZipped);
        EncodingManager encodingManager = createEncodingManager(ghConfig);
        if (encodingManager != null) {
            // overwrite EncodingManager object from configuration file
            setEncodingManager(encodingManager);
        }

        if (ghConfig.get("graph.locktype", "native").equals("simple"))
            lockFactory = new SimpleFSLockFactory();
        else
            lockFactory = new NativeFSLockFactory();

        // elevation
        this.smoothElevation = ghConfig.getBool("graph.elevation.smoothing", false);
        ElevationProvider elevationProvider = createElevationProvider(ghConfig);
        setElevationProvider(elevationProvider);

        // optimizable prepare
        minNetworkSize = ghConfig.getInt("prepare.min_network_size", minNetworkSize);
        minOneWayNetworkSize = ghConfig.getInt("prepare.min_one_way_network_size", minOneWayNetworkSize);

        // prepare CH&LM
        chPreparationHandler.init(ghConfig);
        lmPreparationHandler.init(ghConfig);

        // osm import
        dataReaderWayPointMaxDistance = ghConfig.getDouble(Routing.INIT_WAY_POINT_MAX_DISTANCE, dataReaderWayPointMaxDistance);

        dataReaderWorkerThreads = ghConfig.getInt("datareader.worker_threads", dataReaderWorkerThreads);

        // index
        preciseIndexResolution = ghConfig.getInt("index.high_resolution", preciseIndexResolution);
        maxRegionSearch = ghConfig.getInt("index.max_region_search", maxRegionSearch);

        // routing
        routingConfig.setMaxVisitedNodes(ghConfig.getInt(Routing.INIT_MAX_VISITED_NODES, routingConfig.getMaxVisitedNodes()));
        routingConfig.setMaxRoundTripRetries(ghConfig.getInt(RoundTrip.INIT_MAX_RETRIES, routingConfig.getMaxRoundTripRetries()));
        routingConfig.setNonChMaxWaypointDistance(ghConfig.getInt(Parameters.NON_CH.MAX_NON_CH_POINT_DISTANCE, routingConfig.getNonChMaxWaypointDistance()));

        return this;
    }

    private EncodingManager createEncodingManager(GraphHopperConfig ghConfig) {
        String flagEncodersStr = ghConfig.get("graph.flag_encoders", "");
        String encodedValueStr = ghConfig.get("graph.encoded_values", "");
        if (flagEncodersStr.isEmpty() && encodedValueStr.isEmpty()) {
            return null;
        } else {
            EncodingManager.Builder emBuilder = new EncodingManager.Builder();
            if (!encodedValueStr.isEmpty())
                emBuilder.addAll(tagParserFactory, encodedValueStr);
            registerCustomEncodedValues(emBuilder);
            if (!flagEncodersStr.isEmpty())
                emBuilder.addAll(flagEncoderFactory, flagEncodersStr);
            emBuilder.setEnableInstructions(ghConfig.getBool("datareader.instructions", true));
            emBuilder.setPreferredLanguage(ghConfig.get("datareader.preferred_language", ""));
            emBuilder.setDateRangeParser(DateRangeParser.createInstance(ghConfig.get("datareader.date_range_parser_day", "")));
            return emBuilder.build();
        }
    }

    private static ElevationProvider createElevationProvider(GraphHopperConfig ghConfig) {
        String eleProviderStr = toLowerCase(ghConfig.get("graph.elevation.provider", "noop"));

        // keep fallback until 0.8
        boolean eleCalcMean = ghConfig.has("graph.elevation.calcmean")
                ? ghConfig.getBool("graph.elevation.calcmean", false)
                : ghConfig.getBool("graph.elevation.calc_mean", false);

        String cacheDirStr = ghConfig.get("graph.elevation.cache_dir", "");
        if (cacheDirStr.isEmpty())
            cacheDirStr = ghConfig.get("graph.elevation.cachedir", "");

        String baseURL = ghConfig.get("graph.elevation.base_url", "");
        if (baseURL.isEmpty())
            ghConfig.get("graph.elevation.baseurl", "");

        boolean removeTempElevationFiles = ghConfig.getBool("graph.elevation.cgiar.clear", true);
        removeTempElevationFiles = ghConfig.getBool("graph.elevation.clear", removeTempElevationFiles);

        DAType elevationDAType = DAType.fromString(ghConfig.get("graph.elevation.dataaccess", "MMAP"));
        ElevationProvider elevationProvider = ElevationProvider.NOOP;
        if (eleProviderStr.equalsIgnoreCase("srtm")) {
            elevationProvider = new SRTMProvider(cacheDirStr);
        } else if (eleProviderStr.equalsIgnoreCase("cgiar")) {
            elevationProvider = new CGIARProvider(cacheDirStr);
        } else if (eleProviderStr.equalsIgnoreCase("gmted")) {
            elevationProvider = new GMTEDProvider(cacheDirStr);
        } else if (eleProviderStr.equalsIgnoreCase("srtmgl1")) {
            elevationProvider = new SRTMGL1Provider(cacheDirStr);
        } else if (eleProviderStr.equalsIgnoreCase("multi")) {
            elevationProvider = new MultiSourceElevationProvider(cacheDirStr);
        }

        elevationProvider.setAutoRemoveTemporaryFiles(removeTempElevationFiles);
        elevationProvider.setCalcMean(eleCalcMean);
        if (!baseURL.isEmpty())
            elevationProvider.setBaseURL(baseURL);
        elevationProvider.setDAType(elevationDAType);
        return elevationProvider;
    }

    private void printInfo() {
        logger.info("version " + Constants.VERSION + "|" + Constants.BUILD_DATE + " (" + Constants.getVersions() + ")");
        if (ghStorage != null)
            logger.info("graph " + ghStorage.toString() + ", details:" + ghStorage.toDetailsString());
    }

    /**
     * Imports provided data from disc and creates graph. Depending on the settings the resulting
     * graph will be stored to disc so on a second call this method will only load the graph from
     * disc which is usually a lot faster.
     */
    public GraphHopper importOrLoad() {
        if (!load(ghLocation)) {
            printInfo();
            process(ghLocation, false);
        } else {
            printInfo();
        }
        return this;
    }

    /**
     * Imports and processes data, storing it to disk when complete.
     */
    public void importAndClose() {
        if (!load(ghLocation)) {
            printInfo();
            process(ghLocation, true);
        } else {
            printInfo();
            logger.info("Graph already imported into " + ghLocation);
        }
        close();
    }

    /**
     * Creates the graph from OSM data.
     */
    private GraphHopper process(String graphHopperLocation, boolean closeEarly) {
        setGraphHopperLocation(graphHopperLocation);
        GHLock lock = null;
        try {
            if (ghStorage.getDirectory().getDefaultType().isStoring()) {
                lockFactory.setLockDir(new File(graphHopperLocation));
                lock = lockFactory.create(fileLockName, true);
                if (!lock.tryLock())
                    throw new RuntimeException("To avoid multiple writers we need to obtain a write lock but it failed. In " + graphHopperLocation, lock.getObtainFailedReason());
            }

            readData();
            cleanUp();
            postProcessing(closeEarly);
            flush();
        } finally {
            if (lock != null)
                lock.release();
        }
        return this;
    }

    private void readData() {
        try {
            DataReader reader = importData();
            DateFormat f = createFormatter();
            ghStorage.getProperties().put("datareader.import.date", f.format(new Date()));
            if (reader.getDataDate() != null)
                ghStorage.getProperties().put("datareader.data.date", f.format(reader.getDataDate()));
        } catch (IOException ex) {
            throw new RuntimeException("Cannot read file " + getDataReaderFile(), ex);
        }
    }

    protected DataReader importData() throws IOException {
        ensureWriteAccess();
        if (ghStorage == null)
            throw new IllegalStateException("Load graph before importing OSM data");

        if (dataReaderFile == null)
            throw new IllegalStateException("Couldn't load from existing folder: " + ghLocation
                    + " but also cannot use file for DataReader as it wasn't specified!");

        DataReader reader = createReader(ghStorage);
        logger.info("using " + ghStorage.toString() + ", memory:" + getMemInfo());
        reader.readGraph();
        return reader;
    }

    protected DataReader createReader(GraphHopperStorage ghStorage) {
        throw new UnsupportedOperationException("Cannot create DataReader. Solutions: avoid import via calling load directly, "
                + "provide a DataReader or use e.g. GraphHopperOSM or a different subclass");
    }

    protected DataReader initDataReader(DataReader reader) {
        if (dataReaderFile == null)
            throw new IllegalArgumentException("No file for DataReader specified");

        logger.info("start creating graph from " + dataReaderFile);
        return reader.setFile(new File(dataReaderFile)).
                setElevationProvider(eleProvider).
                setWorkerThreads(dataReaderWorkerThreads).
                setWayPointMaxDistance(dataReaderWayPointMaxDistance).
                setSmoothElevation(this.smoothElevation);
    }

    /**
     * Opens existing graph folder.
     *
     * @param graphHopperFolder is the folder containing graphhopper files. Can be a compressed file
     *                          too ala folder-content.ghz.
     */
    @Override
    public boolean load(String graphHopperFolder) {
        if (isEmpty(graphHopperFolder))
            throw new IllegalStateException("GraphHopperLocation is not specified. Call setGraphHopperLocation or init before");

        if (fullyLoaded)
            throw new IllegalStateException("graph is already successfully loaded");

        File tmpFileOrFolder = new File(graphHopperFolder);

        if (!tmpFileOrFolder.isDirectory() && tmpFileOrFolder.exists()) {
            throw new IllegalArgumentException("GraphHopperLocation cannot be an existing file. Has to be either non-existing or a folder.");
        } else {
            File compressed = new File(graphHopperFolder + ".ghz");
            if (compressed.exists() && !compressed.isDirectory()) {
                try {
                    new Unzipper().unzip(compressed.getAbsolutePath(), graphHopperFolder, removeZipped);
                } catch (IOException ex) {
                    throw new RuntimeException("Couldn't extract file " + compressed.getAbsolutePath()
                            + " to " + graphHopperFolder, ex);
                }
            }
        }

        setGraphHopperLocation(graphHopperFolder);

        if (encodingManager == null)
            setEncodingManager(EncodingManager.create(encodedValueFactory, flagEncoderFactory, ghLocation));

        if (!allowWrites && dataAccessType.isMMap())
            dataAccessType = DAType.MMAP_RO;

        GHDirectory dir = new GHDirectory(ghLocation, dataAccessType);

        if (lmPreparationHandler.isEnabled())
            initLMPreparationHandler();

        ghStorage = new GraphHopperStorage(dir, encodingManager, hasElevation(), encodingManager.needsTurnCostsSupport(), defaultSegmentSize);

        List<CHProfile> chProfiles;
        if (chPreparationHandler.isEnabled()) {
            initCHPreparationHandler();
            chProfiles = chPreparationHandler.getCHProfiles();
        } else {
            chProfiles = Collections.emptyList();
        }

        ghStorage.addCHGraphs(chProfiles);


        if (!new File(graphHopperFolder).exists())
            return false;

        GHLock lock = null;
        try {
            // create locks only if writes are allowed, if they are not allowed a lock cannot be created
            // (e.g. on a read only filesystem locks would fail)
            if (ghStorage.getDirectory().getDefaultType().isStoring() && isAllowWrites()) {
                lockFactory.setLockDir(new File(ghLocation));
                lock = lockFactory.create(fileLockName, false);
                if (!lock.tryLock())
                    throw new RuntimeException("To avoid reading partial data we need to obtain the read lock but it failed. In " + ghLocation, lock.getObtainFailedReason());
            }

            if (!ghStorage.loadExisting())
                return false;

            postProcessing(false);
            fullyLoaded = true;
            return true;
        } finally {
            if (lock != null)
                lock.release();
        }
    }

    public RoutingAlgorithmFactory getAlgorithmFactory(HintsMap map) {
        boolean disableCH = map.getBool(Parameters.CH.DISABLE, false);
        boolean disableLM = map.getBool(Parameters.Landmark.DISABLE, false);
        if (disableCH && !chPreparationHandler.isDisablingAllowed()) {
            throw new IllegalArgumentException("Disabling CH is not allowed on the server side");
        }
        if (disableLM && !lmPreparationHandler.isDisablingAllowed()) {
            throw new IllegalArgumentException("Disabling LM is not allowed on the server side");
        }

        // for now do not allow mixing CH&LM #1082,#1889
        if (chPreparationHandler.isEnabled() && !disableCH) {
            return chPreparationHandler.getAlgorithmFactory(map);
        } else if (lmPreparationHandler.isEnabled() && !disableLM) {
            return lmPreparationHandler.getAlgorithmFactory(map);
        } else {
            return new RoutingAlgorithmFactorySimple();
        }
    }

    public final CHPreparationHandler getCHPreparationHandler() {
        return chPreparationHandler;
    }

    private void initCHPreparationHandler() {
        if (!chPreparationHandler.hasCHProfiles()) {
            if (chPreparationHandler.getCHProfileStrings().isEmpty())
                throw new IllegalStateException("Potential bug: chProfileStrings is empty");

<<<<<<< HEAD
    private void initCHAlgoFactoryDecorator() {
        if (chFactoryDecorator.hasCHProfiles())
            return;

        for (String chWeightingStr : chFactoryDecorator.getCHProfileStrings()) {
            // extract weighting string and u-turn-costs
            String configStr = "";
            if (chWeightingStr.contains("|")) {
                configStr = chWeightingStr;
                chWeightingStr = chWeightingStr.split("\\|")[0];
            }

            if (chWeightingStr.startsWith(CustomWeighting.key(""))) {
                String modelName = CustomWeighting.modelName(chWeightingStr);
                CustomModel model = importCustomModels.get(modelName);
                if (!getEncodingManager().hasEncoder(model.getBase()))
                    throw new IllegalArgumentException("For the CH preparation of custom_model " + modelName + " the specified base " +
                            model.getBase() + " is required in the graph.flag_encoders list");
                FlagEncoder baseEncoder = getEncodingManager().getEncoder(model.getBase());

                // TODO NOW use the turn cost specified in customModel
                Weighting weighting = new CustomWeighting(modelName,
                        baseEncoder, encodingManager, encodedValueFactory, NO_TURN_COST_PROVIDER, model);
                chFactoryDecorator.addCHProfile(CHProfile.nodeBased(weighting));

                continue;
            }
            PMap config = new PMap(configStr);
            int uTurnCosts = config.getInt(Routing.U_TURN_COSTS, INFINITE_U_TURN_COSTS);

            for (FlagEncoder encoder : encodingManager.fetchEdgeEncoders()) {
                CHAlgoFactoryDecorator.EdgeBasedCHMode edgeBasedCHMode = chFactoryDecorator.getEdgeBasedCHMode();
                if (!(edgeBasedCHMode == EDGE_OR_NODE && encoder.supportsTurnCosts())) {
                    chFactoryDecorator.addCHProfile(CHProfile.nodeBased(createWeighting(new HintsMap(chWeightingStr), encoder,
                            NO_TURN_COST_PROVIDER, null)));
                }
                if (edgeBasedCHMode != OFF && encoder.supportsTurnCosts()) {
                    chFactoryDecorator.addCHProfile(CHProfile.edgeBased(createWeighting(new HintsMap(chWeightingStr), encoder,
                            new DefaultTurnCostProvider(encoder, ghStorage.getTurnCostStorage(), uTurnCosts), null)));
=======
            for (FlagEncoder encoder : encodingManager.fetchEdgeEncoders()) {
                for (String chWeightingStr : chPreparationHandler.getCHProfileStrings()) {
                    // ghStorage is null at this point

                    // extract weighting string and u-turn-costs
                    String configStr = "";
                    if (chWeightingStr.contains("|")) {
                        configStr = chWeightingStr;
                        chWeightingStr = chWeightingStr.split("\\|")[0];
                    }
                    PMap config = new PMap(configStr);
                    int uTurnCosts = config.getInt(Routing.U_TURN_COSTS, INFINITE_U_TURN_COSTS);

                    EdgeBasedCHMode edgeBasedCHMode = chPreparationHandler.getEdgeBasedCHMode();
                    if (!(edgeBasedCHMode == EDGE_OR_NODE && encoder.supportsTurnCosts())) {
                        chPreparationHandler.addCHProfile(CHProfile.nodeBased(createWeighting(new HintsMap(chWeightingStr), encoder, NO_TURN_COST_PROVIDER)));
                    }
                    if (edgeBasedCHMode != OFF && encoder.supportsTurnCosts()) {
                        chPreparationHandler.addCHProfile(CHProfile.edgeBased(createWeighting(new HintsMap(chWeightingStr), encoder, new DefaultTurnCostProvider(encoder, ghStorage.getTurnCostStorage(), uTurnCosts))));
                    }
>>>>>>> 1299b3b0
                }
            }
        }
    }

    public final LMPreparationHandler getLMPreparationHandler() {
        return lmPreparationHandler;
    }

    private void initLMPreparationHandler() {
        if (lmPreparationHandler.hasLMProfiles())
            return;

<<<<<<< HEAD
        for (String lmWeightingStr : lmFactoryDecorator.getWeightingsAsStrings()) {
            if (lmWeightingStr.startsWith(CustomWeighting.key(""))) {
                String modelName = CustomWeighting.modelName(lmWeightingStr);
                CustomModel model = importCustomModels.get(modelName);
                if (!getEncodingManager().hasEncoder(model.getBase()))
                    throw new IllegalArgumentException("For the LM preparation of custom_model " + modelName + " the specified base " +
                            model.getBase() + " is required in the graph.flag_encoders list");
                FlagEncoder baseEncoder = getEncodingManager().getEncoder(model.getBase());
                // TODO NOW use the turn cost specified in customModel
                Weighting weighting = new CustomWeighting(modelName,
                        baseEncoder, encodingManager, encodedValueFactory, NO_TURN_COST_PROVIDER, model);
                lmFactoryDecorator.addWeighting(weighting);
            } else {
                for (FlagEncoder encoder : encodingManager.fetchEdgeEncoders()) {
                    // note that we do not consider turn costs during LM preparation?
                    Weighting weighting = createWeighting(new HintsMap(lmWeightingStr), encoder, NO_TURN_COST_PROVIDER, null);
                    lmFactoryDecorator.addWeighting(weighting);
                }
=======
        if (lmPreparationHandler.getLMProfileStrings().isEmpty()) {
            throw new IllegalStateException("Potential bug: lmProfileStrings is empty");
        }
        for (FlagEncoder encoder : encodingManager.fetchEdgeEncoders()) {
            for (String lmWeightingStr : lmPreparationHandler.getLMProfileStrings()) {
                // note that we do not consider turn costs during LM preparation?
                Weighting weighting = createWeighting(new HintsMap(lmWeightingStr), encoder, NO_TURN_COST_PROVIDER);
                lmPreparationHandler.addLMProfile(new LMProfile(weighting));
>>>>>>> 1299b3b0
            }
        }
    }

    /**
     * Does the preparation and creates the location index
     */
    public final void postProcessing() {
        postProcessing(false);
    }

    /**
     * Does the preparation and creates the location index
     *
     * @param closeEarly release resources as early as possible
     */
    protected void postProcessing(boolean closeEarly) {
        // Later: move this into the GraphStorage.optimize method
        // Or: Doing it after preparation to optimize shortcuts too. But not possible yet #12

        if (sortGraph) {
            if (ghStorage.isCHPossible() && isCHPrepared())
                throw new IllegalArgumentException("Sorting a prepared CHGraph is not possible yet. See #12");

            GraphHopperStorage newGraph = GHUtility.newStorage(ghStorage);
            GHUtility.sortDFS(ghStorage, newGraph);
            logger.info("graph sorted (" + getMemInfo() + ")");
            ghStorage = newGraph;
        }

        if (!hasInterpolated() && hasElevation()) {
            interpolateBridgesAndOrTunnels();
        }

        initLocationIndex();

        importPublicTransit();

        if (lmPreparationHandler.isEnabled())
            lmPreparationHandler.createPreparations(ghStorage, locationIndex);
        loadOrPrepareLM(closeEarly);

        if (chPreparationHandler.isEnabled())
            chPreparationHandler.createPreparations(ghStorage);
        if (!isCHPrepared())
            prepareCH(closeEarly);
    }

    protected void registerCustomEncodedValues(EncodingManager.Builder emBuilder) {
    }

    protected void importPublicTransit() {
    }

    private static final String INTERPOLATION_KEY = "prepare.elevation_interpolation.done";

    private boolean hasInterpolated() {
        return "true".equals(ghStorage.getProperties().get(INTERPOLATION_KEY));
    }

    void interpolateBridgesAndOrTunnels() {
        if (ghStorage.getEncodingManager().hasEncodedValue(RoadEnvironment.KEY)) {
            EnumEncodedValue<RoadEnvironment> roadEnvEnc = ghStorage.getEncodingManager().getEnumEncodedValue(RoadEnvironment.KEY, RoadEnvironment.class);
            StopWatch sw = new StopWatch().start();
            new EdgeElevationInterpolator(ghStorage, roadEnvEnc, RoadEnvironment.TUNNEL).execute();
            float tunnel = sw.stop().getSeconds();
            sw = new StopWatch().start();
            new EdgeElevationInterpolator(ghStorage, roadEnvEnc, RoadEnvironment.BRIDGE).execute();
            ghStorage.getProperties().put(INTERPOLATION_KEY, true);
            logger.info("Bridge interpolation " + (int) sw.stop().getSeconds() + "s, " + "tunnel interpolation " + (int) tunnel + "s");
        }
    }

    /**
     * Based on the hintsMap and the specified encoder a Weighting instance can be
     * created. Note that all URL parameters are available in the hintsMap as String if
     * you use the web module.
     *
     * @param hintsMap all parameters influencing the weighting. E.g. parameters coming via
     *                 GHRequest.getHints or directly via "&amp;api.xy=" from the URL of the web UI
     * @param encoder  the required vehicle
     * @return the weighting to be used for route calculation
     * @see HintsMap
     */
<<<<<<< HEAD
    public Weighting createWeighting(HintsMap hintsMap, FlagEncoder encoder, TurnCostProvider turnCostProvider, CustomModel customModel) {
        String weightingStr = hintsMap.getWeighting();
        Weighting weighting = null;

        if (weightingStr.startsWith(CustomWeighting.key(""))) {
            if (customModel == null)
                throw new IllegalArgumentException("Either specify a custom model that exists on the server-side (via the weighting) " +
                        "or POST a request with the 'model' entry. Internal weighting=" + weightingStr + " and vehicle=" + hintsMap.getVehicle());
            weighting = new CustomWeighting(encoder.toString(), encoder, encodingManager,
                    encodedValueFactory, turnCostProvider, customModel);
        } else if ("shortest".equals(weightingStr)) {
            weighting = new ShortestWeighting(encoder, turnCostProvider);
        } else if ("fastest".equals(weightingStr) || weightingStr.isEmpty()) {
            if (encoder.supports(PriorityWeighting.class))
                weighting = new PriorityWeighting("fastest", encoder, hintsMap, turnCostProvider);
            else
                weighting = new FastestWeighting(encoder, hintsMap, turnCostProvider);
        } else if ("curvature".equals(weightingStr)) {
            if (encoder.supports(CurvatureWeighting.class))
                weighting = new CurvatureWeighting(encoder, hintsMap, turnCostProvider);

        } else if ("short_fastest".equals(weightingStr)) {
            weighting = new ShortFastestWeighting(encoder, hintsMap, turnCostProvider);
        }

        if (weighting == null)
            throw new IllegalArgumentException("weighting " + weightingStr + " not supported");

        return weighting;
=======
    public Weighting createWeighting(HintsMap hintsMap, FlagEncoder encoder, TurnCostProvider turnCostProvider) {
        return new DefaultWeightingFactory().createWeighting(hintsMap, encoder, turnCostProvider);
>>>>>>> 1299b3b0
    }

    @Override
    public GHResponse route(GHRequest request) {
        GHResponse response = new GHResponse();
        calcPaths(request, response);
        return response;
    }

    public List<Path> calcPaths(GHRequest request, GHResponse ghRsp) {
        return calcPaths(request, ghRsp, null);
    }

    /**
     * This method calculates the alternative path list using the low level Path objects.
     */
    public List<Path> calcPaths(GHRequest request, GHResponse ghRsp, CustomModel customModel) {
        if (ghStorage == null || !fullyLoaded)
            throw new IllegalStateException("Do a successful call to load or importOrLoad before routing");

        if (ghStorage.isClosed())
            throw new IllegalStateException("You need to create a new GraphHopper instance as it is already closed");

<<<<<<< HEAD
        customModel = CustomWeighting.prepareRequest(request, customModel, importCustomModels);
=======
        if (locationIndex == null)
            throw new IllegalStateException("Location index not initialized");
>>>>>>> 1299b3b0

        // default handling
        String vehicle = request.getVehicle();
        if (vehicle.isEmpty()) {
            vehicle = getDefaultVehicle().toString();
            request.setVehicle(vehicle);
        }

        Lock readLock = readWriteLock.readLock();
        readLock.lock();
        try {
            if (!encodingManager.hasEncoder(vehicle))
                throw new IllegalArgumentException("Vehicle not supported: " + vehicle + ". Supported are: " + encodingManager.toString());

            FlagEncoder encoder = encodingManager.getEncoder(vehicle);
            HintsMap hints = request.getHints();

            // we use edge-based routing if the encoder supports turn-costs *unless* the edge_based parameter is set
            // explicitly.
            TraversalMode tMode = encoder.supportsTurnCosts() ? TraversalMode.EDGE_BASED : TraversalMode.NODE_BASED;
            if (hints.has(Routing.EDGE_BASED))
                tMode = hints.getBool(Routing.EDGE_BASED, false) ? TraversalMode.EDGE_BASED : TraversalMode.NODE_BASED;

            if (tMode.isEdgeBased() && !encoder.supportsTurnCosts()) {
                throw new IllegalArgumentException("You need to set up a turn cost storage to make use of edge_based=true, e.g. use car|turn_costs=true");
            }

            if (!tMode.isEdgeBased() && !request.getCurbsides().isEmpty()) {
                throw new IllegalArgumentException("To make use of the " + CURBSIDE + " parameter you need to set " + Routing.EDGE_BASED + " to true");
            }

            boolean disableCH = hints.getBool(CH.DISABLE, false);
            if (!chPreparationHandler.isDisablingAllowed() && disableCH)
                throw new IllegalArgumentException("Disabling CH not allowed on the server-side");

            boolean disableLM = hints.getBool(Landmark.DISABLE, false);
            if (!lmPreparationHandler.isDisablingAllowed() && disableLM)
                throw new IllegalArgumentException("Disabling LM not allowed on the server-side");

            if (chPreparationHandler.isEnabled() && !disableCH) {
                if (request.hasFavoredHeading(0))
                    throw new IllegalArgumentException("The 'heading' parameter is currently not supported for speed mode, you need to disable speed mode with `ch.disable=true`. See issue #483");

                if (request.getHints().getBool(Routing.PASS_THROUGH, false))
                    throw new IllegalArgumentException("The '" + Parameters.Routing.PASS_THROUGH + "' parameter is currently not supported for speed mode, you need to disable speed mode with `ch.disable=true`. See issue #1765");
            }

            String algoStr = request.getAlgorithm();
            if (algoStr.isEmpty())
                algoStr = chPreparationHandler.isEnabled() && !disableCH ? DIJKSTRA_BI : ASTAR_BI;

            List<GHPoint> points = request.getPoints();
            // TODO Maybe we should think about a isRequestValid method that checks all that stuff that we could do to fail fast
            // For example see #734
            checkIfPointsAreInBounds(points);

            final int uTurnCostsInt = request.getHints().getInt(Routing.U_TURN_COSTS, INFINITE_U_TURN_COSTS);
            if (uTurnCostsInt != INFINITE_U_TURN_COSTS && !tMode.isEdgeBased()) {
                throw new IllegalArgumentException("Finite u-turn costs can only be used for edge-based routing, use `" + Routing.EDGE_BASED + "=true'");
            }
            TurnCostProvider turnCostProvider = (encoder.supportsTurnCosts() && tMode.isEdgeBased())
                    ? new DefaultTurnCostProvider(encoder, ghStorage.getTurnCostStorage(), uTurnCostsInt)
                    : NO_TURN_COST_PROVIDER;

            RoutingAlgorithmFactory algorithmFactory = getAlgorithmFactory(hints);
            Weighting weighting;
            Graph graph = ghStorage;
            if (chPreparationHandler.isEnabled() && !disableCH) {
                if (algorithmFactory instanceof CHRoutingAlgorithmFactory) {
                    CHProfile chProfile = ((CHRoutingAlgorithmFactory) algorithmFactory).getCHProfile();
                    weighting = chProfile.getWeighting();
                    graph = ghStorage.getCHGraph(chProfile);
                } else {
                    throw new IllegalStateException("Although CH was enabled a non-CH algorithm factory was returned " + algorithmFactory);
                }
            } else {
                checkNonChMaxWaypointDistance(points);
                weighting = createWeighting(hints, encoder, turnCostProvider, customModel);
                if (hints.has(Routing.BLOCK_AREA))
                    weighting = new BlockAreaWeighting(weighting, createBlockArea(points, hints, DefaultEdgeFilter.allEdges(encoder)));
            }
            ghRsp.addDebugInfo("tmode:" + tMode.toString());

            RoutingTemplate routingTemplate;
            if (ROUND_TRIP.equalsIgnoreCase(algoStr))
                routingTemplate = new RoundTripRoutingTemplate(request, ghRsp, locationIndex, encodingManager, weighting, routingConfig.getMaxRoundTripRetries());
            else if (ALT_ROUTE.equalsIgnoreCase(algoStr))
                routingTemplate = new AlternativeRoutingTemplate(request, ghRsp, locationIndex, encodingManager, weighting);
            else
                routingTemplate = new ViaRoutingTemplate(request, ghRsp, locationIndex, encodingManager, weighting);

            StopWatch sw = new StopWatch().start();
            List<QueryResult> qResults = routingTemplate.lookup(points);
            ghRsp.addDebugInfo("idLookup:" + sw.stop().getSeconds() + "s");
            if (ghRsp.hasErrors())
                return Collections.emptyList();

            QueryGraph queryGraph = QueryGraph.lookup(graph, qResults);
            int maxVisitedNodesForRequest = hints.getInt(Routing.MAX_VISITED_NODES, routingConfig.getMaxVisitedNodes());
            if (maxVisitedNodesForRequest > routingConfig.getMaxVisitedNodes())
                throw new IllegalArgumentException("The max_visited_nodes parameter has to be below or equal to:" + routingConfig.getMaxVisitedNodes());

            AlgorithmOptions algoOpts = AlgorithmOptions.start().
                    algorithm(algoStr).traversalMode(tMode).weighting(weighting).
                    maxVisitedNodes(maxVisitedNodesForRequest).
                    hints(hints).
                    build();

            // do the actual route calculation !
            List<Path> altPaths = routingTemplate.calcPaths(queryGraph, algorithmFactory, algoOpts);

            boolean tmpEnableInstructions = hints.getBool(Routing.INSTRUCTIONS, encodingManager.isEnableInstructions());
            boolean tmpCalcPoints = hints.getBool(Routing.CALC_POINTS, routingConfig.isCalcPoints());
            double wayPointMaxDistance = hints.getDouble(Routing.WAY_POINT_MAX_DISTANCE, 1d);

            DouglasPeucker peucker = new DouglasPeucker().setMaxDistance(wayPointMaxDistance);
            PathMerger pathMerger = new PathMerger(queryGraph.getBaseGraph(), weighting).
                    setCalcPoints(tmpCalcPoints).
                    setDouglasPeucker(peucker).
                    setEnableInstructions(tmpEnableInstructions).
                    setPathDetailsBuilders(pathBuilderFactory, request.getPathDetails()).
                    setSimplifyResponse(routingConfig.isSimplifyResponse() && wayPointMaxDistance > 0);

            if (request.hasFavoredHeading(0))
                pathMerger.setFavoredHeading(request.getFavoredHeading(0));

            routingTemplate.finish(pathMerger, trMap.getWithFallBack(request.getLocale()));
            return altPaths;
        } catch (IllegalArgumentException ex) {
            ghRsp.addError(ex);
            return Collections.emptyList();
        } finally {
            readLock.unlock();
        }
    }

    /**
     * This method applies the changes to the graph specified as feature collection. It does so by locking the routing
     * to avoid concurrent changes which could result in incorrect routing (like when done while a Dijkstra search) or
     * also while just reading one edge row (inconsistent edge properties).
     */
    public ChangeGraphResponse changeGraph(Collection<JsonFeature> collection) {
        // TODO allow calling this method if called before CH preparation
        if (getCHPreparationHandler().isEnabled())
            throw new IllegalArgumentException("To use the changeGraph API you need to turn off CH");

        Lock writeLock = readWriteLock.writeLock();
        writeLock.lock();
        try {
            ChangeGraphHelper overlay = createChangeGraphHelper(ghStorage, locationIndex);
            long updateCount = overlay.applyChanges(encodingManager, collection);
            return new ChangeGraphResponse(updateCount);
        } finally {
            writeLock.unlock();
        }
    }

    protected ChangeGraphHelper createChangeGraphHelper(Graph graph, LocationIndex locationIndex) {
        return new ChangeGraphHelper(graph, locationIndex);
    }

    private GraphEdgeIdFinder.BlockArea createBlockArea(List<GHPoint> points, HintsMap hints, EdgeFilter edgeFilter) {
        String blockAreaStr = hints.get(Parameters.Routing.BLOCK_AREA, "");
        GraphEdgeIdFinder.BlockArea blockArea = new GraphEdgeIdFinder(ghStorage, locationIndex).
                parseBlockArea(blockAreaStr, edgeFilter, hints.getDouble(Routing.BLOCK_AREA + ".edge_id_max_area", 1000 * 1000));
        for (GHPoint p : points) {
            if (blockArea.contains(p))
                throw new IllegalArgumentException("Request with " + Routing.BLOCK_AREA + " contained query point " + p + ". This is not allowed.");
        }
        return blockArea;
    }

    private void checkIfPointsAreInBounds(List<GHPoint> points) {
        BBox bounds = ghStorage.getBounds();
        for (int i = 0; i < points.size(); i++) {
            GHPoint point = points.get(i);
            if (!bounds.contains(point.getLat(), point.getLon())) {
                throw new PointOutOfBoundsException("Point " + i + " is out of bounds: " + point, i);
            }
        }
    }

    private void checkNonChMaxWaypointDistance(List<GHPoint> points) {
        if (routingConfig.getNonChMaxWaypointDistance() == Integer.MAX_VALUE) {
            return;
        }
        GHPoint lastPoint = points.get(0);
        GHPoint point;
        double dist;
        DistanceCalc calc = DIST_3D;
        for (int i = 1; i < points.size(); i++) {
            point = points.get(i);
            dist = calc.calcDist(lastPoint.getLat(), lastPoint.getLon(), point.getLat(), point.getLon());
            if (dist > routingConfig.getNonChMaxWaypointDistance()) {
                Map<String, Object> detailMap = new HashMap<>(2);
                detailMap.put("from", i - 1);
                detailMap.put("to", i);
                throw new PointDistanceExceededException("Point " + i + " is too far from Point " + (i - 1) + ": " + point, detailMap);
            }
            lastPoint = point;
        }
    }

    protected LocationIndex createLocationIndex(Directory dir) {
        LocationIndexTree tmpIndex = new LocationIndexTree(ghStorage, dir);
        tmpIndex.setResolution(preciseIndexResolution);
        tmpIndex.setMaxRegionSearch(maxRegionSearch);
        if (!tmpIndex.loadExisting()) {
            ensureWriteAccess();
            tmpIndex.prepareIndex();
        }

        return tmpIndex;
    }

    /**
     * Initializes the location index after the import is done.
     */
    protected void initLocationIndex() {
        if (locationIndex != null)
            throw new IllegalStateException("Cannot initialize locationIndex twice!");

        locationIndex = createLocationIndex(ghStorage.getDirectory());
    }

    private boolean isCHPrepared() {
        return "true".equals(ghStorage.getProperties().get(CH.PREPARE + "done"))
                // remove old property in >0.9
                || "true".equals(ghStorage.getProperties().get("prepare.done"));
    }

    private boolean isLMPrepared() {
        return "true".equals(ghStorage.getProperties().get(Landmark.PREPARE + "done"));
    }

    protected void prepareCH(boolean closeEarly) {
        boolean tmpPrepare = chPreparationHandler.isEnabled();
        if (tmpPrepare) {
            ensureWriteAccess();

            if (closeEarly) {
                locationIndex.flush();
                locationIndex.close();
                ghStorage.flushAndCloseEarly();
            }

            ghStorage.freeze();
            chPreparationHandler.prepare(ghStorage.getProperties(), closeEarly);
            ghStorage.getProperties().put(CH.PREPARE + "done", true);
        }
    }

    /**
     * For landmarks it is required to always call this method: either it creates the landmark data or it loads it.
     */
    protected void loadOrPrepareLM(boolean closeEarly) {
        boolean tmpPrepare = lmPreparationHandler.isEnabled() && !lmPreparationHandler.getPreparations().isEmpty();
        if (tmpPrepare) {
            ensureWriteAccess();
            ghStorage.freeze();
            if (lmPreparationHandler.loadOrDoWork(ghStorage.getProperties(), closeEarly))
                ghStorage.getProperties().put(Landmark.PREPARE + "done", true);
        }
    }

    /**
     * Internal method to clean up the graph.
     */
    protected void cleanUp() {
        int prevNodeCount = ghStorage.getNodes();
        PrepareRoutingSubnetworks preparation = new PrepareRoutingSubnetworks(ghStorage, encodingManager.fetchEdgeEncoders());
        preparation.setMinNetworkSize(minNetworkSize);
        preparation.setMinOneWayNetworkSize(minOneWayNetworkSize);
        preparation.doWork();
        int currNodeCount = ghStorage.getNodes();
        logger.info("edges: " + Helper.nf(ghStorage.getEdges()) + ", nodes " + Helper.nf(currNodeCount)
                + ", there were " + Helper.nf(preparation.getMaxSubnetworks())
                + " subnetworks. removed them => " + Helper.nf(prevNodeCount - currNodeCount)
                + " less nodes");
    }

    protected void flush() {
        logger.info("flushing graph " + ghStorage.toString() + ", details:" + ghStorage.toDetailsString() + ", "
                + getMemInfo() + ")");
        ghStorage.flush();
        logger.info("flushed graph " + getMemInfo() + ")");
        fullyLoaded = true;
    }

    /**
     * Releases all associated resources like memory or files. But it does not remove them. To
     * remove the files created in graphhopperLocation you have to call clean().
     */
    public void close() {
        if (ghStorage != null)
            ghStorage.close();

        if (locationIndex != null)
            locationIndex.close();

        try {
            lockFactory.forceRemove(fileLockName, true);
        } catch (Exception ex) {
            // silently fail e.g. on Windows where we cannot remove an unreleased native lock
        }
    }

    /**
     * Removes the on-disc routing files. Call only after calling close or before importOrLoad or
     * load
     */
    public void clean() {
        if (getGraphHopperLocation().isEmpty())
            throw new IllegalStateException("Cannot clean GraphHopper without specified graphHopperLocation");

        File folder = new File(getGraphHopperLocation());
        removeDir(folder);
    }

    protected void ensureNotLoaded() {
        if (fullyLoaded)
            throw new IllegalStateException("No configuration changes are possible after loading the graph");
    }

    protected void ensureWriteAccess() {
        if (!allowWrites)
            throw new IllegalStateException("Writes are not allowed!");
    }

    public void setNonChMaxWaypointDistance(int nonChMaxWaypointDistance) {
        routingConfig.setNonChMaxWaypointDistance(nonChMaxWaypointDistance);
    }

    private static class DefaultWeightingFactory {
        public Weighting createWeighting(HintsMap hintsMap, FlagEncoder encoder, TurnCostProvider turnCostProvider) {
            String weightingStr = toLowerCase(hintsMap.getWeighting());
            Weighting weighting = null;

            if ("shortest".equalsIgnoreCase(weightingStr)) {
                weighting = new ShortestWeighting(encoder, turnCostProvider);
            } else if ("fastest".equalsIgnoreCase(weightingStr) || weightingStr.isEmpty()) {
                if (encoder.supports(PriorityWeighting.class))
                    weighting = new PriorityWeighting(encoder, hintsMap, turnCostProvider);
                else
                    weighting = new FastestWeighting(encoder, hintsMap, turnCostProvider);
            } else if ("curvature".equalsIgnoreCase(weightingStr)) {
                if (encoder.supports(CurvatureWeighting.class))
                    weighting = new CurvatureWeighting(encoder, hintsMap, turnCostProvider);

            } else if ("short_fastest".equalsIgnoreCase(weightingStr)) {
                weighting = new ShortFastestWeighting(encoder, hintsMap, turnCostProvider);
            }

            if (weighting == null)
                throw new IllegalArgumentException("weighting " + weightingStr + " not supported");

            return weighting;
        }
    }

    private static class RoutingConfig {
        private int maxVisitedNodes = Integer.MAX_VALUE;
        private int maxRoundTripRetries = 3;
        private int nonChMaxWaypointDistance = Integer.MAX_VALUE;
        private boolean calcPoints = true;
        private boolean simplifyResponse = true;

        public int getMaxVisitedNodes() {
            return maxVisitedNodes;
        }

        public void setMaxVisitedNodes(int maxVisitedNodes) {
            this.maxVisitedNodes = maxVisitedNodes;
        }

        public int getMaxRoundTripRetries() {
            return maxRoundTripRetries;
        }

        public void setMaxRoundTripRetries(int maxRoundTripRetries) {
            this.maxRoundTripRetries = maxRoundTripRetries;
        }

        public int getNonChMaxWaypointDistance() {
            return nonChMaxWaypointDistance;
        }

        public void setNonChMaxWaypointDistance(int nonChMaxWaypointDistance) {
            this.nonChMaxWaypointDistance = nonChMaxWaypointDistance;
        }

        public boolean isCalcPoints() {
            return calcPoints;
        }

        public void setCalcPoints(boolean calcPoints) {
            this.calcPoints = calcPoints;
        }

        public boolean isSimplifyResponse() {
            return simplifyResponse;
        }

        public void setSimplifyResponse(boolean simplifyResponse) {
            this.simplifyResponse = simplifyResponse;
        }
    }
}<|MERGE_RESOLUTION|>--- conflicted
+++ resolved
@@ -776,7 +776,6 @@
 
         ghStorage.addCHGraphs(chProfiles);
 
-
         if (!new File(graphHopperFolder).exists())
             return false;
 
@@ -828,23 +827,20 @@
     }
 
     private void initCHPreparationHandler() {
-        if (!chPreparationHandler.hasCHProfiles()) {
-            if (chPreparationHandler.getCHProfileStrings().isEmpty())
-                throw new IllegalStateException("Potential bug: chProfileStrings is empty");
-
-<<<<<<< HEAD
-    private void initCHAlgoFactoryDecorator() {
-        if (chFactoryDecorator.hasCHProfiles())
+        if (chPreparationHandler.hasCHProfiles())
             return;
 
-        for (String chWeightingStr : chFactoryDecorator.getCHProfileStrings()) {
+        if (chPreparationHandler.getCHProfileStrings().isEmpty())
+            throw new IllegalStateException("Potential bug: chProfileStrings is empty");
+
+        for (String chWeightingStr : chPreparationHandler.getCHProfileStrings()) {
+
             // extract weighting string and u-turn-costs
             String configStr = "";
             if (chWeightingStr.contains("|")) {
                 configStr = chWeightingStr;
                 chWeightingStr = chWeightingStr.split("\\|")[0];
             }
-
             if (chWeightingStr.startsWith(CustomWeighting.key(""))) {
                 String modelName = CustomWeighting.modelName(chWeightingStr);
                 CustomModel model = importCustomModels.get(modelName);
@@ -856,44 +852,22 @@
                 // TODO NOW use the turn cost specified in customModel
                 Weighting weighting = new CustomWeighting(modelName,
                         baseEncoder, encodingManager, encodedValueFactory, NO_TURN_COST_PROVIDER, model);
-                chFactoryDecorator.addCHProfile(CHProfile.nodeBased(weighting));
+                chPreparationHandler.addCHProfile(CHProfile.nodeBased(weighting));
 
                 continue;
             }
+
             PMap config = new PMap(configStr);
             int uTurnCosts = config.getInt(Routing.U_TURN_COSTS, INFINITE_U_TURN_COSTS);
 
+            // ghStorage is null at this point
             for (FlagEncoder encoder : encodingManager.fetchEdgeEncoders()) {
-                CHAlgoFactoryDecorator.EdgeBasedCHMode edgeBasedCHMode = chFactoryDecorator.getEdgeBasedCHMode();
+                EdgeBasedCHMode edgeBasedCHMode = chPreparationHandler.getEdgeBasedCHMode();
                 if (!(edgeBasedCHMode == EDGE_OR_NODE && encoder.supportsTurnCosts())) {
-                    chFactoryDecorator.addCHProfile(CHProfile.nodeBased(createWeighting(new HintsMap(chWeightingStr), encoder,
-                            NO_TURN_COST_PROVIDER, null)));
+                    chPreparationHandler.addCHProfile(CHProfile.nodeBased(createWeighting(new HintsMap(chWeightingStr), encoder, NO_TURN_COST_PROVIDER, null)));
                 }
                 if (edgeBasedCHMode != OFF && encoder.supportsTurnCosts()) {
-                    chFactoryDecorator.addCHProfile(CHProfile.edgeBased(createWeighting(new HintsMap(chWeightingStr), encoder,
-                            new DefaultTurnCostProvider(encoder, ghStorage.getTurnCostStorage(), uTurnCosts), null)));
-=======
-            for (FlagEncoder encoder : encodingManager.fetchEdgeEncoders()) {
-                for (String chWeightingStr : chPreparationHandler.getCHProfileStrings()) {
-                    // ghStorage is null at this point
-
-                    // extract weighting string and u-turn-costs
-                    String configStr = "";
-                    if (chWeightingStr.contains("|")) {
-                        configStr = chWeightingStr;
-                        chWeightingStr = chWeightingStr.split("\\|")[0];
-                    }
-                    PMap config = new PMap(configStr);
-                    int uTurnCosts = config.getInt(Routing.U_TURN_COSTS, INFINITE_U_TURN_COSTS);
-
-                    EdgeBasedCHMode edgeBasedCHMode = chPreparationHandler.getEdgeBasedCHMode();
-                    if (!(edgeBasedCHMode == EDGE_OR_NODE && encoder.supportsTurnCosts())) {
-                        chPreparationHandler.addCHProfile(CHProfile.nodeBased(createWeighting(new HintsMap(chWeightingStr), encoder, NO_TURN_COST_PROVIDER)));
-                    }
-                    if (edgeBasedCHMode != OFF && encoder.supportsTurnCosts()) {
-                        chPreparationHandler.addCHProfile(CHProfile.edgeBased(createWeighting(new HintsMap(chWeightingStr), encoder, new DefaultTurnCostProvider(encoder, ghStorage.getTurnCostStorage(), uTurnCosts))));
-                    }
->>>>>>> 1299b3b0
+                    chPreparationHandler.addCHProfile(CHProfile.edgeBased(createWeighting(new HintsMap(chWeightingStr), encoder, new DefaultTurnCostProvider(encoder, ghStorage.getTurnCostStorage(), uTurnCosts), null)));
                 }
             }
         }
@@ -907,8 +881,10 @@
         if (lmPreparationHandler.hasLMProfiles())
             return;
 
-<<<<<<< HEAD
-        for (String lmWeightingStr : lmFactoryDecorator.getWeightingsAsStrings()) {
+        if (lmPreparationHandler.getLMProfileStrings().isEmpty()) {
+            throw new IllegalStateException("Potential bug: lmProfileStrings is empty");
+        }
+        for (String lmWeightingStr : lmPreparationHandler.getLMProfileStrings()) {
             if (lmWeightingStr.startsWith(CustomWeighting.key(""))) {
                 String modelName = CustomWeighting.modelName(lmWeightingStr);
                 CustomModel model = importCustomModels.get(modelName);
@@ -919,23 +895,13 @@
                 // TODO NOW use the turn cost specified in customModel
                 Weighting weighting = new CustomWeighting(modelName,
                         baseEncoder, encodingManager, encodedValueFactory, NO_TURN_COST_PROVIDER, model);
-                lmFactoryDecorator.addWeighting(weighting);
+                lmPreparationHandler.addLMProfile(new LMProfile(weighting));
             } else {
                 for (FlagEncoder encoder : encodingManager.fetchEdgeEncoders()) {
                     // note that we do not consider turn costs during LM preparation?
                     Weighting weighting = createWeighting(new HintsMap(lmWeightingStr), encoder, NO_TURN_COST_PROVIDER, null);
-                    lmFactoryDecorator.addWeighting(weighting);
+                    lmPreparationHandler.addLMProfile(new LMProfile(weighting));
                 }
-=======
-        if (lmPreparationHandler.getLMProfileStrings().isEmpty()) {
-            throw new IllegalStateException("Potential bug: lmProfileStrings is empty");
-        }
-        for (FlagEncoder encoder : encodingManager.fetchEdgeEncoders()) {
-            for (String lmWeightingStr : lmPreparationHandler.getLMProfileStrings()) {
-                // note that we do not consider turn costs during LM preparation?
-                Weighting weighting = createWeighting(new HintsMap(lmWeightingStr), encoder, NO_TURN_COST_PROVIDER);
-                lmPreparationHandler.addLMProfile(new LMProfile(weighting));
->>>>>>> 1299b3b0
             }
         }
     }
@@ -1020,40 +986,8 @@
      * @return the weighting to be used for route calculation
      * @see HintsMap
      */
-<<<<<<< HEAD
     public Weighting createWeighting(HintsMap hintsMap, FlagEncoder encoder, TurnCostProvider turnCostProvider, CustomModel customModel) {
-        String weightingStr = hintsMap.getWeighting();
-        Weighting weighting = null;
-
-        if (weightingStr.startsWith(CustomWeighting.key(""))) {
-            if (customModel == null)
-                throw new IllegalArgumentException("Either specify a custom model that exists on the server-side (via the weighting) " +
-                        "or POST a request with the 'model' entry. Internal weighting=" + weightingStr + " and vehicle=" + hintsMap.getVehicle());
-            weighting = new CustomWeighting(encoder.toString(), encoder, encodingManager,
-                    encodedValueFactory, turnCostProvider, customModel);
-        } else if ("shortest".equals(weightingStr)) {
-            weighting = new ShortestWeighting(encoder, turnCostProvider);
-        } else if ("fastest".equals(weightingStr) || weightingStr.isEmpty()) {
-            if (encoder.supports(PriorityWeighting.class))
-                weighting = new PriorityWeighting("fastest", encoder, hintsMap, turnCostProvider);
-            else
-                weighting = new FastestWeighting(encoder, hintsMap, turnCostProvider);
-        } else if ("curvature".equals(weightingStr)) {
-            if (encoder.supports(CurvatureWeighting.class))
-                weighting = new CurvatureWeighting(encoder, hintsMap, turnCostProvider);
-
-        } else if ("short_fastest".equals(weightingStr)) {
-            weighting = new ShortFastestWeighting(encoder, hintsMap, turnCostProvider);
-        }
-
-        if (weighting == null)
-            throw new IllegalArgumentException("weighting " + weightingStr + " not supported");
-
-        return weighting;
-=======
-    public Weighting createWeighting(HintsMap hintsMap, FlagEncoder encoder, TurnCostProvider turnCostProvider) {
-        return new DefaultWeightingFactory().createWeighting(hintsMap, encoder, turnCostProvider);
->>>>>>> 1299b3b0
+        return new DefaultWeightingFactory(encodingManager, encodedValueFactory).createWeighting(hintsMap, encoder, turnCostProvider, customModel);
     }
 
     @Override
@@ -1077,12 +1011,10 @@
         if (ghStorage.isClosed())
             throw new IllegalStateException("You need to create a new GraphHopper instance as it is already closed");
 
-<<<<<<< HEAD
-        customModel = CustomWeighting.prepareRequest(request, customModel, importCustomModels);
-=======
         if (locationIndex == null)
             throw new IllegalStateException("Location index not initialized");
->>>>>>> 1299b3b0
+
+        customModel = CustomWeighting.prepareRequest(request, customModel, importCustomModels);
 
         // default handling
         String vehicle = request.getVehicle();
@@ -1417,15 +1349,29 @@
     }
 
     private static class DefaultWeightingFactory {
-        public Weighting createWeighting(HintsMap hintsMap, FlagEncoder encoder, TurnCostProvider turnCostProvider) {
+        private final EncodingManager encodingManager;
+        private final EncodedValueFactory encodedValueFactory;
+
+        public DefaultWeightingFactory(EncodingManager encodingManager, EncodedValueFactory encodedValueFactory) {
+            this.encodingManager = encodingManager;
+            this.encodedValueFactory = encodedValueFactory;
+        }
+
+        public Weighting createWeighting(HintsMap hintsMap, FlagEncoder encoder, TurnCostProvider turnCostProvider, CustomModel customModel) {
             String weightingStr = toLowerCase(hintsMap.getWeighting());
             Weighting weighting = null;
 
-            if ("shortest".equalsIgnoreCase(weightingStr)) {
+            if (weightingStr.startsWith(CustomWeighting.key(""))) {
+                if (customModel == null)
+                    throw new IllegalArgumentException("Either specify a custom model that exists on the server-side (via the weighting) " +
+                            "or POST a request with the 'model' entry. Internal weighting=" + weightingStr + " and vehicle=" + hintsMap.getVehicle());
+                weighting = new CustomWeighting(encoder.toString(), encoder, encodingManager,
+                        encodedValueFactory, turnCostProvider, customModel);
+            } else if ("shortest".equals(weightingStr)) {
                 weighting = new ShortestWeighting(encoder, turnCostProvider);
             } else if ("fastest".equalsIgnoreCase(weightingStr) || weightingStr.isEmpty()) {
                 if (encoder.supports(PriorityWeighting.class))
-                    weighting = new PriorityWeighting(encoder, hintsMap, turnCostProvider);
+                    weighting = new PriorityWeighting("fastest", encoder, hintsMap, turnCostProvider);
                 else
                     weighting = new FastestWeighting(encoder, hintsMap, turnCostProvider);
             } else if ("curvature".equalsIgnoreCase(weightingStr)) {
