/*
 *  Licensed to GraphHopper and Peter Karich under one or more contributor
 *  license agreements. See the NOTICE file distributed with this work for 
 *  additional information regarding copyright ownership.
 * 
 *  GraphHopper licenses this file to you under the Apache License, 
 *  Version 2.0 (the "License"); you may not use this file except in 
 *  compliance with the License. You may obtain a copy of the License at
 * 
 *       http://www.apache.org/licenses/LICENSE-2.0
 * 
 *  Unless required by applicable law or agreed to in writing, software
 *  distributed under the License is distributed on an "AS IS" BASIS,
 *  WITHOUT WARRANTIES OR CONDITIONS OF ANY KIND, either express or implied.
 *  See the License for the specific language governing permissions and
 *  limitations under the License.
 */
package com.graphhopper.routing;

import com.graphhopper.routing.util.FlagEncoder;
import com.graphhopper.routing.util.WeightCalculation;
import com.graphhopper.storage.EdgeEntry;
import com.graphhopper.storage.Graph;
import com.graphhopper.util.DistanceCalc;
import com.graphhopper.util.DistancePlaneProjection;
import com.graphhopper.util.EdgeExplorer;
import com.graphhopper.util.EdgeIterator;
import gnu.trove.map.TIntObjectMap;
import gnu.trove.map.hash.TIntObjectHashMap;
import java.util.PriorityQueue;

/**
 * This class implements the A* algorithm according to
 * http://en.wikipedia.org/wiki/A*_search_algorithm
 * <p/>
 * Different distance calculations can be used via setApproximation.
 * <p/>
 * @author Peter Karich
 */
public class AStar extends AbstractRoutingAlgorithm
{
    private DistanceCalc dist = new DistancePlaneProjection();
    private boolean alreadyRun;
    private int visitedCount;

    public AStar( Graph g, FlagEncoder encoder, WeightCalculation type )
    {
        super(g, encoder, type);
    }

    /**
     * @param fast if true it enables an approximative distance calculation from lat,lon values
     */
    public AStar setApproximation( boolean approx )
    {
        if (approx)
        {
            dist = new DistancePlaneProjection();
        } else
        {
            dist = new DistanceCalc();
        }
        return this;
    }

    @Override
    public Path calcPath( int from, int to )
    {
        if (alreadyRun)
        {
            throw new IllegalStateException("Create a new instance per call");
        }
        alreadyRun = true;
        TIntObjectMap<AStarEdge> map = new TIntObjectHashMap<AStarEdge>();
        PriorityQueue<AStarEdge> prioQueueOpenSet = new PriorityQueue<AStarEdge>(1000);
        double toLat = graph.getLatitude(to);
        double toLon = graph.getLongitude(to);
        double currWeightToGoal, distEstimation, tmpLat, tmpLon;
        AStarEdge fromEntry = new AStarEdge(EdgeIterator.NO_EDGE, from, 0, 0);
        map.put(from, fromEntry);
        AStarEdge currEdge = fromEntry;
        EdgeExplorer explorer = outEdgeExplorer;
        while (true)
        {
            int currVertex = currEdge.endNode;
            visitedCount++;
            if (finished(currEdge, to))            
                break;            

            explorer.setBaseNode(currVertex);            
            while (explorer.next())
            {
                if (!accept(explorer))               
                    continue;
<<<<<<< HEAD
                
                int neighborNode = explorer.getAdjNode();
                double alreadyVisitedWeight = weightCalc.getWeight(explorer.getDistance(), explorer.getFlags()) + currEdge.weightToCompare;
=======
                }
                int neighborNode = iter.getAdjNode();
                double alreadyVisitedWeight = weightCalc.getWeight(iter) + currEdge.weightToCompare;
>>>>>>> e85e255b
                AStarEdge nEdge = map.get(neighborNode);
                if (nEdge == null || nEdge.weightToCompare > alreadyVisitedWeight)
                {
                    tmpLat = graph.getLatitude(neighborNode);
                    tmpLon = graph.getLongitude(neighborNode);
                    currWeightToGoal = dist.calcDist(toLat, toLon, tmpLat, tmpLon);
                    currWeightToGoal = weightCalc.getMinWeight(currWeightToGoal);
                    distEstimation = alreadyVisitedWeight + currWeightToGoal;
                    if (nEdge == null)
                    {
                        nEdge = new AStarEdge(explorer.getEdge(), neighborNode, distEstimation, alreadyVisitedWeight);
                        map.put(neighborNode, nEdge);
                    } else
                    {
                        prioQueueOpenSet.remove(nEdge);
                        nEdge.edge = explorer.getEdge();
                        nEdge.weight = distEstimation;
                        nEdge.weightToCompare = alreadyVisitedWeight;
                    }
                    nEdge.parent = currEdge;
                    prioQueueOpenSet.add(nEdge);
                    updateShortest(nEdge, neighborNode);
                }
            }

            if (prioQueueOpenSet.isEmpty())
            {
                return new Path(graph, flagEncoder);
            }

            currEdge = prioQueueOpenSet.poll();
            if (currEdge == null)
            {
                throw new AssertionError("cannot happen?");
            }
        }

        return extractPath(currEdge);
    }

    boolean finished( EdgeEntry currEdge, int to )
    {
        return currEdge.endNode == to;
    }

    @Override
    public int getVisitedNodes()
    {
        return visitedCount;
    }

    Path extractPath( EdgeEntry currEdge )
    {
        return new Path(graph, flagEncoder).setEdgeEntry(currEdge).extract();
    }

    public static class AStarEdge extends EdgeEntry
    {
        // the variable 'weight' is used to let heap select smallest *full* distance.
        // but to compare distance we need it only from start:
        double weightToCompare;

        public AStarEdge( int edgeId, int node, double weightForHeap, double weightToCompare )
        {
            super(edgeId, node, weightForHeap);
            // round makes distance smaller => heuristic should underestimate the distance!
            this.weightToCompare = (float) weightToCompare;
        }
    }

    @Override
    public String getName()
    {
        return "astar";
    }
}<|MERGE_RESOLUTION|>--- conflicted
+++ resolved
@@ -92,15 +92,9 @@
             {
                 if (!accept(explorer))               
                     continue;
-<<<<<<< HEAD
-                
+
                 int neighborNode = explorer.getAdjNode();
-                double alreadyVisitedWeight = weightCalc.getWeight(explorer.getDistance(), explorer.getFlags()) + currEdge.weightToCompare;
-=======
-                }
-                int neighborNode = iter.getAdjNode();
-                double alreadyVisitedWeight = weightCalc.getWeight(iter) + currEdge.weightToCompare;
->>>>>>> e85e255b
+                double alreadyVisitedWeight = weightCalc.getWeight(explorer) + currEdge.weightToCompare;
                 AStarEdge nEdge = map.get(neighborNode);
                 if (nEdge == null || nEdge.weightToCompare > alreadyVisitedWeight)
                 {
