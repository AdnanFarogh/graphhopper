--- conflicted
+++ resolved
@@ -283,13 +283,8 @@
         return entry.edge;
     }
 
-<<<<<<< HEAD
-    protected int getTraversalId(EdgeIteratorState edge, int origEdgeId, boolean reverse) {
-        return traversalMode.createTraversalId(edge, reverse);
-=======
     protected int getTraversalKey(EdgeIteratorState edge, int origEdgeId, boolean reverse) {
         return traversalMode.createTraversalKey(edge, reverse);
->>>>>>> 7e66c446
     }
 
     protected double calcWeight(EdgeIteratorState iter, SPTEntry currEdge, boolean reverse) {
