/*
 *  Licensed to GraphHopper GmbH under one or more contributor
 *  license agreements. See the NOTICE file distributed with this work for
 *  additional information regarding copyright ownership.
 *
 *  GraphHopper GmbH licenses this file to you under the Apache License,
 *  Version 2.0 (the "License"); you may not use this file except in
 *  compliance with the License. You may obtain a copy of the License at
 *
 *       http://www.apache.org/licenses/LICENSE-2.0
 *
 *  Unless required by applicable law or agreed to in writing, software
 *  distributed under the License is distributed on an "AS IS" BASIS,
 *  WITHOUT WARRANTIES OR CONDITIONS OF ANY KIND, either express or implied.
 *  See the License for the specific language governing permissions and
 *  limitations under the License.
 */
package com.graphhopper.routing.ch;

import com.graphhopper.routing.RoutingAlgorithmFactory;
import com.graphhopper.routing.RoutingAlgorithmFactoryDecorator;
import com.graphhopper.routing.util.HintsMap;
import com.graphhopper.routing.util.TraversalMode;
import com.graphhopper.routing.weighting.AbstractWeighting;
import com.graphhopper.routing.weighting.Weighting;
import com.graphhopper.storage.*;
import com.graphhopper.util.CmdArgs;
import com.graphhopper.util.PMap;
import com.graphhopper.util.Parameters;
import com.graphhopper.util.Parameters.CH;
import org.slf4j.Logger;
import org.slf4j.LoggerFactory;

import java.util.*;
import java.util.concurrent.*;

import static com.graphhopper.util.Helper.*;
import static com.graphhopper.util.Parameters.CH.DISABLE;

/**
 * This class implements the CH decorator for the routing algorithm factory and provides several
 * helper methods related to CH preparation and its vehicle profiles.
 *
 * @author Peter Karich
 */
public class CHAlgoFactoryDecorator implements RoutingAlgorithmFactoryDecorator {
    private final Logger LOGGER = LoggerFactory.getLogger(getClass());
    private final List<PrepareContractionHierarchies> preparations = new ArrayList<>();
    // we need to decouple weighting objects from the weighting list of strings 
    // as we need the strings to create the GraphHopperStorage and the GraphHopperStorage to create the preparations from the Weighting objects currently requiring the encoders
    private final List<Weighting> nodeBasedWeightings = new ArrayList<>();
    private final List<Weighting> edgeBasedWeightings = new ArrayList<>();
    private final Set<String> weightingsAsStrings = new LinkedHashSet<>();
    private boolean disablingAllowed = false;
    // for backward compatibility enable CH by default.
    private boolean enabled = true;
    private EdgeBasedCHMode edgeBasedCHMode = EdgeBasedCHMode.OFF;
    private int preparationThreads;
    private ExecutorService threadPool;
    private PMap pMap = new PMap();

    public CHAlgoFactoryDecorator() {
        setPreparationThreads(1);
        setWeightingsAsStrings(Arrays.asList(getDefaultWeighting()));
    }

    @Override
    public void init(CmdArgs args) {
        // throw explicit error for deprecated configs
        if (!args.get("prepare.threads", "").isEmpty())
            throw new IllegalStateException("Use " + CH.PREPARE + "threads instead of prepare.threads");
        if (!args.get("prepare.chWeighting", "").isEmpty() || !args.get("prepare.chWeightings", "").isEmpty())
            throw new IllegalStateException("Use " + CH.PREPARE + "weightings and a comma separated list instead of prepare.chWeighting or prepare.chWeightings");

        setPreparationThreads(args.getInt(CH.PREPARE + "threads", getPreparationThreads()));

        // default is enabled & fastest
        String chWeightingsStr = args.get(CH.PREPARE + "weightings", "");

        if ("no".equals(chWeightingsStr) || "false".equals(chWeightingsStr)) {
            // default is fastest and we need to clear this explicitly
            weightingsAsStrings.clear();
        } else if (!chWeightingsStr.isEmpty()) {
            List<String> tmpCHWeightingList = Arrays.asList(chWeightingsStr.split(","));
            setWeightingsAsStrings(tmpCHWeightingList);
        }

        boolean enableThis = !weightingsAsStrings.isEmpty();
        setEnabled(enableThis);
        if (enableThis)
            setDisablingAllowed(args.getBool(CH.INIT_DISABLING_ALLOWED, isDisablingAllowed()));

        String edgeBasedCHStr = args.get(CH.PREPARE + "edge_based", "off");
        edgeBasedCHMode = EdgeBasedCHMode.valueOf(edgeBasedCHStr.trim().toUpperCase());

        pMap = args;
    }

    @Override
    public final boolean isEnabled() {
        return enabled;
    }

    /**
     * Enables or disables contraction hierarchies (CH). This speed-up mode is enabled by default.
     */
    public final CHAlgoFactoryDecorator setEnabled(boolean enabled) {
        this.enabled = enabled;
        return this;
    }

    public final boolean isDisablingAllowed() {
        return disablingAllowed || !isEnabled();
    }

    /**
     * This method specifies if it is allowed to disable CH routing at runtime via routing hints.
     */
    public final CHAlgoFactoryDecorator setDisablingAllowed(boolean disablingAllowed) {
        this.disablingAllowed = disablingAllowed;
        return this;
    }

    /**
     * This method specifies whether or not edge-based CH preparation (needed for turn costs) should be performed.
     *
     * @see EdgeBasedCHMode
     */
    public final CHAlgoFactoryDecorator setEdgeBasedCHMode(EdgeBasedCHMode edgeBasedCHMode) {
        this.edgeBasedCHMode = edgeBasedCHMode;
        return this;
    }

    /**
     * Decouple weightings from PrepareContractionHierarchies as we need weightings for the
     * graphstorage and the graphstorage for the preparation.
     */
    public CHAlgoFactoryDecorator addNodeBasedWeighting(Weighting weighting) {
        nodeBasedWeightings.add(weighting);
        return this;
    }

    public CHAlgoFactoryDecorator addEdgeBasedWeighting(Weighting weighting) {
        edgeBasedWeightings.add(weighting);
        return this;
    }

    public CHAlgoFactoryDecorator addWeighting(String weighting) {
        weightingsAsStrings.add(weighting);
        return this;
    }

    public CHAlgoFactoryDecorator addPreparation(PrepareContractionHierarchies pch) {
        // we want to make sure that edge- and node-based preparations are added in the same order as their corresponding 
        // weightings, but changing the order between edge- and node-based preparations is accepted
        int index = 0;
        for (PrepareContractionHierarchies p : preparations) {
            if (p.isEdgeBased() == pch.isEdgeBased()) {
                index++;
            }
        }
        List<Weighting> weightings = pch.isEdgeBased() ? edgeBasedWeightings : nodeBasedWeightings;
        if (index >= weightings.size())
            throw new IllegalStateException("Cannot access weighting for PrepareContractionHierarchies with " + pch.getWeighting()
                    + ". Call add(Weighting) before");

        Weighting expectedWeighting = weightings.get(index);
        if (pch.getWeighting() != expectedWeighting)
            throw new IllegalArgumentException("Weighting of PrepareContractionHierarchies " + pch
                    + " needs to be identical to previously added " + expectedWeighting);

        preparations.add(pch);
        return this;
    }

    public final boolean hasWeightings() {
        return !nodeBasedWeightings.isEmpty() || !edgeBasedWeightings.isEmpty();
    }

    public final List<Weighting> getNodeBasedWeightings() {
        return nodeBasedWeightings;
    }

    public final List<Weighting> getEdgeBasedWeightings() {
        return edgeBasedWeightings;
    }

    public EdgeBasedCHMode getEdgeBasedCHMode() {
        return edgeBasedCHMode;
    }

    public CHAlgoFactoryDecorator setWeightingsAsStrings(String... weightingNames) {
        return setWeightingsAsStrings(Arrays.asList(weightingNames));
    }

    public List<String> getWeightingsAsStrings() {
        if (this.weightingsAsStrings.isEmpty())
            throw new IllegalStateException("Potential bug: weightingsAsStrings is empty");

        return new ArrayList<>(this.weightingsAsStrings);
    }

    /**
     * Enables the use of contraction hierarchies to reduce query times. Enabled by default.
     *
     * @param weightingList A list containing multiple weightings like: "fastest", "shortest" or
     *                      your own weight-calculation type.
     */
    public CHAlgoFactoryDecorator setWeightingsAsStrings(List<String> weightingList) {
        if (weightingList.isEmpty())
            throw new IllegalArgumentException("It is not allowed to pass an emtpy weightingList");

        weightingsAsStrings.clear();
        for (String strWeighting : weightingList) {
            strWeighting = toLowerCase(strWeighting);
            strWeighting = strWeighting.trim();
            addWeighting(strWeighting);
        }
        return this;
    }

    private String getDefaultWeighting() {
        return weightingsAsStrings.isEmpty() ? "fastest" : weightingsAsStrings.iterator().next();
    }

    public List<PrepareContractionHierarchies> getPreparations() {
        return preparations;
    }

    @Override
    public RoutingAlgorithmFactory getDecoratedAlgorithmFactory(RoutingAlgorithmFactory defaultAlgoFactory, HintsMap map) {
        boolean disableCH = map.getBool(DISABLE, false);
        if (!isEnabled() || disablingAllowed && disableCH)
            return defaultAlgoFactory;

        List<PrepareContractionHierarchies> allPreparations = getPreparations();
        if (allPreparations.isEmpty())
            throw new IllegalStateException("No preparations added to this decorator");

        if (map.getWeighting().isEmpty())
            map.setWeighting(getDefaultWeighting());

        boolean edgeBased = map.getBool(Parameters.Routing.EDGE_BASED, false);
        String entriesStr = "";
        for (PrepareContractionHierarchies p : allPreparations) {
            if (p.isEdgeBased() == edgeBased && p.getWeighting().matches(map))
                return p;

            entriesStr += p.getWeighting() + "|" + (p.isEdgeBased() ? "edge" : "node") + ", ";
        }

        throw new IllegalArgumentException("Cannot find CH RoutingAlgorithmFactory for weighting map " + map + " in entries " + entriesStr);
    }

    public int getPreparationThreads() {
        return preparationThreads;
    }

    /**
     * This method changes the number of threads used for preparation on import. Default is 1. Make
     * sure that you have enough memory when increasing this number!
     */
    public void setPreparationThreads(int preparationThreads) {
        this.preparationThreads = preparationThreads;
        this.threadPool = java.util.concurrent.Executors.newFixedThreadPool(preparationThreads);
    }

    public void prepare(final StorableProperties properties) {
        ExecutorCompletionService completionService = new ExecutorCompletionService<>(threadPool);
        int counter = 0;
        for (final PrepareContractionHierarchies prepare : getPreparations()) {
            LOGGER.info((++counter) + "/" + getPreparations().size() + " calling " +
                    (prepare.isEdgeBased() ? "edge" : "node") + "-based CH prepare.doWork for " + prepare.getWeighting() + " ... (" + getMemInfo() + ")");
            final String name = AbstractWeighting.weightingToFileName(prepare.getWeighting(), prepare.isEdgeBased());
            completionService.submit(new Runnable() {
                @Override
                public void run() {
                    // toString is not taken into account so we need to cheat, see http://stackoverflow.com/q/6113746/194609 for other options
                    Thread.currentThread().setName(name);
                    prepare.doWork();
                    properties.put(CH.PREPARE + "date." + name, createFormatter().format(new Date()));
                }
            }, name);

        }

        threadPool.shutdown();

        try {
            for (int i = 0; i < getPreparations().size(); i++) {
                completionService.take().get();
            }
        } catch (Exception e) {
            threadPool.shutdownNow();
            throw new RuntimeException(e);
        }
    }

    public void createPreparations(GraphHopperStorage ghStorage) {
        if (!isEnabled() || !getPreparations().isEmpty())
            return;
        if (!hasWeightings())
            throw new IllegalStateException("No CH weightings found");

<<<<<<< HEAD
        for (Weighting weighting : nodeBasedWeightings) {
            addPreparation(createCHPreparation(ghStorage, weighting, TraversalMode.NODE_BASED));
=======
        traversalMode = getNodeBase();

        for (Weighting weighting : getWeightings()) {
            PrepareContractionHierarchies tmpPrepareCH = new PrepareContractionHierarchies(
                    ghStorage, ghStorage.getGraph(CHGraph.class, weighting), traversalMode);
            tmpPrepareCH.setParams(pMap);
            addPreparation(tmpPrepareCH);
>>>>>>> 2f5b224b
        }
        for (Weighting weighting : edgeBasedWeightings) {
            addPreparation(createCHPreparation(ghStorage, weighting, TraversalMode.EDGE_BASED_2DIR));
        }
    }

    private PrepareContractionHierarchies createCHPreparation(GraphHopperStorage ghStorage, Weighting weighting,
                                                              TraversalMode traversalMode) {
        PrepareContractionHierarchies tmpPrepareCH = new PrepareContractionHierarchies(
                new GHDirectory("", DAType.RAM_INT), ghStorage, ghStorage.getGraph(CHGraph.class, weighting), traversalMode);
        tmpPrepareCH.setParams(pMap);
        return tmpPrepareCH;
    }

    /**
     * Determines whether or not edge-based CH will be prepared for the different weightings/encoders.
     */
    public enum EdgeBasedCHMode {
        /**
         * no edge-based CH preparation will be performed
         */
        OFF,
        /**
         * for encoders with enabled turn costs edge-based CH and otherwise node-based CH preparation will be performed
         */
        EDGE_OR_NODE,
        /**
         * for encoders with enabled turn costs edge-based CH will be performed and node-based CH preparation will be
         * performed for all encoders
         */
        EDGE_AND_NODE
    }
}<|MERGE_RESOLUTION|>--- conflicted
+++ resolved
@@ -151,7 +151,7 @@
     }
 
     public CHAlgoFactoryDecorator addPreparation(PrepareContractionHierarchies pch) {
-        // we want to make sure that edge- and node-based preparations are added in the same order as their corresponding 
+        // we want to make sure that edge- and node-based preparations are added in the same order as their corresponding
         // weightings, but changing the order between edge- and node-based preparations is accepted
         int index = 0;
         for (PrepareContractionHierarchies p : preparations) {
@@ -302,18 +302,8 @@
         if (!hasWeightings())
             throw new IllegalStateException("No CH weightings found");
 
-<<<<<<< HEAD
         for (Weighting weighting : nodeBasedWeightings) {
             addPreparation(createCHPreparation(ghStorage, weighting, TraversalMode.NODE_BASED));
-=======
-        traversalMode = getNodeBase();
-
-        for (Weighting weighting : getWeightings()) {
-            PrepareContractionHierarchies tmpPrepareCH = new PrepareContractionHierarchies(
-                    ghStorage, ghStorage.getGraph(CHGraph.class, weighting), traversalMode);
-            tmpPrepareCH.setParams(pMap);
-            addPreparation(tmpPrepareCH);
->>>>>>> 2f5b224b
         }
         for (Weighting weighting : edgeBasedWeightings) {
             addPreparation(createCHPreparation(ghStorage, weighting, TraversalMode.EDGE_BASED_2DIR));
@@ -323,7 +313,7 @@
     private PrepareContractionHierarchies createCHPreparation(GraphHopperStorage ghStorage, Weighting weighting,
                                                               TraversalMode traversalMode) {
         PrepareContractionHierarchies tmpPrepareCH = new PrepareContractionHierarchies(
-                new GHDirectory("", DAType.RAM_INT), ghStorage, ghStorage.getGraph(CHGraph.class, weighting), traversalMode);
+              ghStorage, ghStorage.getGraph(CHGraph.class, weighting), traversalMode);
         tmpPrepareCH.setParams(pMap);
         return tmpPrepareCH;
     }
