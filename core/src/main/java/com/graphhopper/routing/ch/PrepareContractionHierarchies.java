/*
 *  Licensed to GraphHopper GmbH under one or more contributor
 *  license agreements. See the NOTICE file distributed with this work for
 *  additional information regarding copyright ownership.
 *
 *  GraphHopper GmbH licenses this file to you under the Apache License,
 *  Version 2.0 (the "License"); you may not use this file except in
 *  compliance with the License. You may obtain a copy of the License at
 *
 *       http://www.apache.org/licenses/LICENSE-2.0
 *
 *  Unless required by applicable law or agreed to in writing, software
 *  distributed under the License is distributed on an "AS IS" BASIS,
 *  WITHOUT WARRANTIES OR CONDITIONS OF ANY KIND, either express or implied.
 *  See the License for the specific language governing permissions and
 *  limitations under the License.
 */
package com.graphhopper.routing.ch;

import com.carrotsearch.hppc.IntHashSet;
import com.carrotsearch.hppc.IntSet;
import com.graphhopper.coll.GHTreeMapComposed;
import com.graphhopper.routing.*;
import com.graphhopper.routing.util.*;
import com.graphhopper.routing.weighting.TurnWeighting;
import com.graphhopper.routing.weighting.Weighting;
import com.graphhopper.storage.*;
import com.graphhopper.util.*;
import org.slf4j.Logger;
import org.slf4j.LoggerFactory;

import java.util.Locale;
import java.util.Random;

import static com.graphhopper.routing.ch.CHParameters.*;
import static com.graphhopper.util.Helper.nf;
import static com.graphhopper.util.Parameters.Algorithms.ASTAR_BI;
import static com.graphhopper.util.Parameters.Algorithms.DIJKSTRA_BI;

/**
 * This class prepares the graph for a bidirectional algorithm supporting contraction hierarchies
 * ie. an algorithm returned by createAlgo.
 * <p>
 * There are several descriptions of contraction hierarchies available. The following is one of the
 * more detailed: http://web.cs.du.edu/~sturtevant/papers/highlevelpathfinding.pdf
 * <p>
 * The only difference is that we use two skipped edges instead of one skipped node for faster
 * unpacking.
 * <p>
 *
 * @author Peter Karich
 */
public class PrepareContractionHierarchies extends AbstractAlgoPreparation implements RoutingAlgorithmFactory {
    private final Logger logger = LoggerFactory.getLogger(getClass());
    private final CHProfile chProfile;
    private final PreparationWeighting prepareWeighting;
    private final CHGraph prepareGraph;
    private final Random rand = new Random(123);
    private final IntSet updatedNeighbors;
    private final StopWatch allSW = new StopWatch();
    private final StopWatch periodicUpdateSW = new StopWatch();
    private final StopWatch lazyUpdateSW = new StopWatch();
    private final StopWatch neighborUpdateSW = new StopWatch();
    private final StopWatch contractionSW = new StopWatch();
    private final Params params;
    private NodeContractor nodeContractor;
    private NodeOrderingProvider nodeOrderingProvider;
    private CHEdgeExplorer vehicleAllExplorer;
    private CHEdgeExplorer vehicleAllTmpExplorer;
    private int maxLevel;
    // nodes with highest priority come last
    private GHTreeMapComposed sortedNodes;
    private float[] oldPriorities;
    private PMap pMap = new PMap();
    private int checkCounter;

    public PrepareContractionHierarchies(CHGraph chGraph) {
        this.prepareGraph = chGraph;
        this.chProfile = chGraph.getCHProfile();
        prepareWeighting = new PreparationWeighting(chProfile.getWeighting());
        this.params = Params.forTraversalMode(chProfile.getTraversalMode());
        updatedNeighbors = new IntHashSet(50);
    }

    public static PrepareContractionHierarchies fromGraphHopperStorage(GraphHopperStorage ghStorage, CHProfile chProfile) {
        return new PrepareContractionHierarchies(ghStorage.getCHGraph(chProfile));
    }

    public PrepareContractionHierarchies setParams(PMap pMap) {
        this.pMap = pMap;
        params.setPeriodicUpdatesPercentage(pMap.getInt(PERIODIC_UPDATES, params.getPeriodicUpdatesPercentage()));
        params.setLastNodesLazyUpdatePercentage(pMap.getInt(LAST_LAZY_NODES_UPDATES, params.getLastNodesLazyUpdatePercentage()));
        params.setNeighborUpdatePercentage(pMap.getInt(NEIGHBOR_UPDATES, params.getNeighborUpdatePercentage()));
        params.setNodesContractedPercentage(pMap.getInt(CONTRACTED_NODES, params.getNodesContractedPercentage()));
        params.setLogMessagesPercentage(pMap.getInt(LOG_MESSAGES, params.getLogMessagesPercentage()));
        return this;
    }

    /**
     * Instead of heuristically determining a node ordering for the graph contraction it is also possible
     * to use a fixed ordering. For example this allows re-using a previously calculated node ordering.
     * This will speed up CH preparation, but might lead to slower queries.
     */
    public PrepareContractionHierarchies useFixedNodeOrdering(NodeOrderingProvider nodeOrderingProvider) {
        if (nodeOrderingProvider.getNumNodes() != prepareGraph.getNodes()) {
            throw new IllegalArgumentException(
                    "contraction order size (" + nodeOrderingProvider.getNumNodes() + ")" +
                            " must be equal to number of nodes in graph (" + prepareGraph.getNodes() + ").");
        }
        this.nodeOrderingProvider = nodeOrderingProvider;
        return this;
    }

    @Override
    public void doSpecificWork() {
        if (!prepareGraph.isReadyForContraction()) {
            throw new IllegalStateException("Given CHGraph has not been frozen yet");
        }
        if (prepareGraph.getEdges() > prepareGraph.getBaseGraph().getEdges()) {
            throw new IllegalStateException("Given CHGraph has been contracted already");
        }
        allSW.start();
        initFromGraph();
        runGraphContraction();
        allSW.stop();
        logFinalGraphStats();
    }

    private void logFinalGraphStats() {
        int edgeCount = prepareGraph.getOriginalEdges();
        logger.info("took: {}s, graph now - num edges: {}, num nodes: {}, num shortcuts: {}",
                (int) allSW.getSeconds(), nf(edgeCount), nf(prepareGraph.getNodes()), nf(prepareGraph.getEdges() - edgeCount));
    }

    private void runGraphContraction() {
        if (prepareGraph.getNodes() < 1)
            return;
        setMaxLevelOnAllNodes();
        if (nodeOrderingProvider != null) {
            contractNodesUsingFixedNodeOrdering();
        } else {
            contractNodesUsingHeuristicNodeOrdering();
        }

    }

    @Override
    public RoutingAlgorithm createAlgo(Graph graph, AlgorithmOptions opts) {
        AbstractBidirAlgo algo = doCreateAlgo(graph, opts);
        algo.setEdgeFilter(new LevelEdgeFilter(prepareGraph));
        algo.setMaxVisitedNodes(opts.getMaxVisitedNodes());
        return algo;
    }

    private AbstractBidirAlgo doCreateAlgo(Graph graph, AlgorithmOptions opts) {
        if (chProfile.isEdgeBased()) {
            return createAlgoEdgeBased(graph, opts);
        } else {
            return createAlgoNodeBased(graph, opts);
        }
    }

    private AbstractBidirAlgo createAlgoEdgeBased(Graph graph, AlgorithmOptions opts) {
        if (ASTAR_BI.equals(opts.getAlgorithm())) {
            return new AStarBidirectionEdgeCHNoSOD(graph, createTurnWeightingForEdgeBased(graph))
                    .setApproximation(RoutingAlgorithmFactorySimple.getApproximation(ASTAR_BI, opts, graph.getNodeAccess()));
        } else if (DIJKSTRA_BI.equals(opts.getAlgorithm())) {
            return new DijkstraBidirectionEdgeCHNoSOD(graph, createTurnWeightingForEdgeBased(graph));
        } else {
            throw new IllegalArgumentException("Algorithm " + opts.getAlgorithm() + " not supported for edge-based Contraction Hierarchies. Try with ch.disable=true");
        }
    }

    private AbstractBidirAlgo createAlgoNodeBased(Graph graph, AlgorithmOptions opts) {
        if (ASTAR_BI.equals(opts.getAlgorithm())) {
            return new AStarBidirectionCH(graph, prepareWeighting)
                    .setApproximation(RoutingAlgorithmFactorySimple.getApproximation(ASTAR_BI, opts, graph.getNodeAccess()));
        } else if (DIJKSTRA_BI.equals(opts.getAlgorithm())) {
            if (opts.getHints().getBool("stall_on_demand", true)) {
                return new DijkstraBidirectionCH(graph, prepareWeighting);
            } else {
                return new DijkstraBidirectionCHNoSOD(graph, prepareWeighting);
            }
        } else {
            throw new IllegalArgumentException("Algorithm " + opts.getAlgorithm() + " not supported for node-based Contraction Hierarchies. Try with ch.disable=true");
        }
    }

    public boolean isEdgeBased() {
        return chProfile.isEdgeBased();
    }

    private void initFromGraph() {
        FlagEncoder prepareFlagEncoder = prepareWeighting.getFlagEncoder();
        final EdgeFilter allFilter = DefaultEdgeFilter.allEdges(prepareFlagEncoder);
        maxLevel = prepareGraph.getNodes();
        vehicleAllExplorer = prepareGraph.createEdgeExplorer(allFilter);
        vehicleAllTmpExplorer = prepareGraph.createEdgeExplorer(allFilter);

        // Use an alternative to PriorityQueue as it has some advantages:
        //   1. Gets automatically smaller if less entries are stored => less total RAM used.
        //      Important because Graph is increasing until the end.
        //   2. is slightly faster
        //   but we need the additional oldPriorities array to keep the old value which is necessary for the update method
        sortedNodes = new GHTreeMapComposed();
        oldPriorities = new float[prepareGraph.getNodes()];
        nodeContractor = createNodeContractor(prepareGraph, chProfile.getTraversalMode());
        nodeContractor.initFromGraph();
    }

    private void setMaxLevelOnAllNodes() {
        final int nodes = prepareGraph.getNodes();
        for (int node = 0; node < nodes; node++) {
            prepareGraph.setLevel(node, maxLevel);
        }
    }

    private void updatePrioritiesOfRemainingNodes() {
        periodicUpdateSW.start();
        sortedNodes.clear();
        final int nodes = prepareGraph.getNodes();
        for (int node = 0; node < nodes; node++) {
            if (prepareGraph.getLevel(node) != maxLevel)
                continue;
            float priority = oldPriorities[node] = calculatePriority(node);
            sortedNodes.insert(node, priority);
        }
        periodicUpdateSW.stop();
    }

    private void contractNodesUsingHeuristicNodeOrdering() {
        // note that we update the priorities before preparing the node contractor. this does not make much sense,
        // but has always been like that and changing it would possibly require retuning the contraction parameters
        updatePrioritiesOfRemainingNodes();
        nodeContractor.prepareContraction();
        final int initSize = sortedNodes.getSize();
        int level = 0;
        checkCounter = 0;
        final long logSize = params.getLogMessagesPercentage() == 0
                ? Long.MAX_VALUE
                : Math.round(Math.max(10, initSize * (params.getLogMessagesPercentage() / 100d)));

        // specifies after how many contracted nodes the queue of remaining nodes is rebuilt. this takes time but the
        // more often we do this the more up-to-date the node priorities will be
        // todo: instead of using a fixed interval size maybe try adjusting it depending on the number of remaining
        // nodes ?
        final long periodicUpdatesCount = params.getPeriodicUpdatesPercentage() == 0
                ? Long.MAX_VALUE
                : Math.round(Math.max(10, initSize * (params.getPeriodicUpdatesPercentage() / 100d)));
        int updateCounter = 0;

        // enable lazy updates for last x percentage of nodes. lazy updates make preparation slower but potentially
        // keep node priorities more up to date, possibly resulting in a better preparation.
        final long lastNodesLazyUpdates = Math.round(initSize * (params.getLastNodesLazyUpdatePercentage() / 100d));

        // according to paper "Polynomial-time Construction of Contraction Hierarchies for Multi-criteria Objectives" by Funke and Storandt
        // we don't need to wait for all nodes to be contracted
        final long nodesToAvoidContract = Math.round(initSize * ((100 - params.getNodesContractedPercentage()) / 100d));

        // Recompute priority of (the given percentage of) uncontracted neighbors. Doing neighbor updates takes additional
        // time during preparation but keeps node priorities more up to date. this potentially improves query time and
        // reduces number of shortcuts.
        final boolean neighborUpdate = (params.getNeighborUpdatePercentage() != 0);

        while (!sortedNodes.isEmpty()) {
            stopIfInterrupted();
            // periodically update priorities of ALL nodes
            if (checkCounter > 0 && checkCounter % periodicUpdatesCount == 0) {
                updatePrioritiesOfRemainingNodes();
                updateCounter++;
                if (sortedNodes.isEmpty())
                    throw new IllegalStateException("Cannot prepare as no unprepared nodes where found. Called preparation twice?");
            }

            if (checkCounter % logSize == 0) {
                logHeuristicStats(updateCounter);
            }

            checkCounter++;
            int polledNode = sortedNodes.pollKey();

            if (!sortedNodes.isEmpty() && sortedNodes.getSize() < lastNodesLazyUpdates) {
                lazyUpdateSW.start();
                float priority = oldPriorities[polledNode] = calculatePriority(polledNode);
                if (priority > sortedNodes.peekValue()) {
                    // current node got more important => insert as new value and contract it later
                    sortedNodes.insert(polledNode, priority);
                    lazyUpdateSW.stop();
                    continue;
                }
                lazyUpdateSW.stop();
            }

            // contract node v!
            contractNode(polledNode, level);
            level++;

            if (sortedNodes.getSize() < nodesToAvoidContract)
                // skipped nodes are already set to maxLevel
                break;

            // there might be multiple edges going to the same neighbor nodes -> only calculate priority once per node
            updatedNeighbors.clear();
            CHEdgeIterator iter = vehicleAllExplorer.setBaseNode(polledNode);
            while (iter.next()) {
                int nn = iter.getAdjNode();
                if (prepareGraph.getLevel(nn) != maxLevel)
                    continue;

                if (neighborUpdate && !updatedNeighbors.contains(nn) && rand.nextInt(100) < params.getNeighborUpdatePercentage()) {
                    neighborUpdateSW.start();
                    float oldPrio = oldPriorities[nn];
                    float priority = oldPriorities[nn] = calculatePriority(nn);
                    if (priority != oldPrio) {
                        sortedNodes.update(nn, oldPrio, priority);
                        updatedNeighbors.add(nn);
                    }
                    neighborUpdateSW.stop();
                }

                prepareGraph.disconnect(vehicleAllTmpExplorer, iter);
            }
        }

        logHeuristicStats(updateCounter);

        logger.info(
                "new shortcuts: " + nf(nodeContractor.getAddedShortcutsCount())
                        + ", initSize:" + nf(initSize)
                        + ", " + prepareWeighting
                        + ", periodic:" + params.getPeriodicUpdatesPercentage()
                        + ", lazy:" + params.getLastNodesLazyUpdatePercentage()
                        + ", neighbor:" + params.getNeighborUpdatePercentage()
                        + ", " + getTimesAsString()
                        + ", lazy-overhead: " + (int) (100 * ((checkCounter / (double) initSize) - 1)) + "%"
                        + ", " + Helper.getMemInfo());

        // Preparation works only once so we can release temporary data.
        // The preparation object itself has to be intact to create the algorithm.
        _close();
    }

    private void contractNodesUsingFixedNodeOrdering() {
        nodeContractor.prepareContraction();
        final int nodesToContract = nodeOrderingProvider.getNumNodes();
        final int logSize = Math.max(10, (int) (params.getLogMessagesPercentage() / 100.0 * nodesToContract));
        StopWatch stopWatch = new StopWatch();
        stopWatch.start();
        for (int i = 0; i < nodesToContract; ++i) {
            stopIfInterrupted();
            int node = nodeOrderingProvider.getNodeIdForLevel(i);
            contractNode(node, i);

            // disconnect neighbors
            CHEdgeIterator iter = vehicleAllExplorer.setBaseNode(node);
            while (iter.next()) {
                if (prepareGraph.getLevel(iter.getAdjNode()) != maxLevel)
                    continue;
                prepareGraph.disconnect(vehicleAllTmpExplorer, iter);
            }
            if (i % logSize == 0) {
                stopWatch.stop();
                logFixedNodeOrderingStats(i, logSize, stopWatch);
                stopWatch.start();
            }
        }
    }

    private void stopIfInterrupted() {
        if (Thread.currentThread().isInterrupted()) {
            throw new RuntimeException("Thread was interrupted");
        }
    }

    private void contractNode(int node, int level) {
        contractionSW.start();
        nodeContractor.contractNode(node);
        prepareGraph.setLevel(node, level);
        contractionSW.stop();
    }

    private void logHeuristicStats(int updateCounter) {
        logger.info(String.format(Locale.ROOT,
                "nodes: %10s, shortcuts: %10s, updates: %2d, checked-nodes: %10s, %s, %s, %s",
                nf(sortedNodes.getSize()),
                nf(nodeContractor.getAddedShortcutsCount()),
                updateCounter,
                nf(checkCounter),
                getTimesAsString(),
                nodeContractor.getStatisticsString(),
                Helper.getMemInfo()));
    }

    private void logFixedNodeOrderingStats(int nodesContracted, int logSize, StopWatch stopWatch) {
        logger.info(String.format(Locale.ROOT,
                "nodes: %10s / %10s (%6.2f%%), shortcuts: %10s, speed = %6.2f nodes/ms, %s, %s",
                nf(nodesContracted),
                nf(prepareGraph.getNodes()),
                (100.0 * nodesContracted / prepareGraph.getNodes()),
                nf(nodeContractor.getAddedShortcutsCount()),
                nodesContracted == 0 ? 0 : logSize / (double) stopWatch.getMillis(),
                nodeContractor.getStatisticsString(),
                Helper.getMemInfo())
        );
    }

    public long getDijkstraCount() {
        return nodeContractor.getDijkstraCount();
    }

    public long getShortcuts() {
        return nodeContractor.getAddedShortcutsCount();
    }

    public double getLazyTime() {
        return lazyUpdateSW.getCurrentSeconds();
    }

    public double getPeriodTime() {
        return periodicUpdateSW.getCurrentSeconds();
    }

    public double getNeighborTime() {
        return neighborUpdateSW.getCurrentSeconds();
    }

    public Weighting getWeighting() {
        return chProfile.getWeighting();
    }

    public CHProfile getCHProfile() {
        return chProfile;
    }

    private String getTimesAsString() {
        float totalTime = allSW.getCurrentSeconds();
        float periodicUpdateTime = periodicUpdateSW.getCurrentSeconds();
        float lazyUpdateTime = lazyUpdateSW.getCurrentSeconds();
        float neighborUpdateTime = neighborUpdateSW.getCurrentSeconds();
        float contractionTime = contractionSW.getCurrentSeconds();
        float otherTime = totalTime - (periodicUpdateTime + lazyUpdateTime + neighborUpdateTime + contractionTime);
        // dijkstra time is included in the others
        float dijkstraTime = nodeContractor.getDijkstraSeconds();
        return String.format(Locale.ROOT,
                "t(total): %6.2f,  t(period): %6.2f, t(lazy): %6.2f, t(neighbor): %6.2f, t(contr): %6.2f, t(other) : %6.2f, dijkstra-ratio: %6.2f%%",
                totalTime, periodicUpdateTime, lazyUpdateTime, neighborUpdateTime, contractionTime, otherTime, dijkstraTime / totalTime * 100);
    }

    public long getTotalPrepareTime() {
        return allSW.getMillis();
    }

    private float calculatePriority(int node) {
        return nodeContractor.calculatePriority(node);
    }

    @Override
    public String toString() {
        return chProfile.isEdgeBased() ? "prepare|dijkstrabi|edge|ch" : "prepare|dijkstrabi|ch";
    }

    private NodeContractor createNodeContractor(Graph graph, TraversalMode traversalMode) {
        if (traversalMode.isEdgeBased()) {
            TurnWeighting chTurnWeighting = createTurnWeightingForEdgeBased(graph);
            return new EdgeBasedNodeContractor(prepareGraph, chTurnWeighting, pMap);
        } else {
            return new NodeBasedNodeContractor(prepareGraph, chProfile.getWeighting(), pMap);
        }
    }

    private TurnWeighting createTurnWeightingForEdgeBased(Graph graph) {
        // important: do not simply take the turn cost storage from ghStorage, because we need the wrapped extension from
        // query graph!
        TurnCostStorage turnCostStorage = graph.getTurnCostStorage();
        if (turnCostStorage == null) {
<<<<<<< HEAD
            throw new IllegalArgumentException("For edge-based CH you need a turn cost extension");
=======
            throw new IllegalArgumentException("For edge-based CH you need a turn cost storage");
>>>>>>> 42a541cf
        }
        return new TurnWeighting(prepareWeighting, turnCostStorage, chProfile.getUTurnCosts());
    }

    private void _close() {
        nodeContractor.close();
        sortedNodes = null;
        oldPriorities = null;
    }

    void close() {
        CHGraphImpl cg = (CHGraphImpl) prepareGraph;
        cg.flush();
        cg.close();
    }

    private static class Params {
        /**
         * Specifies after how many contracted nodes a full refresh of the queue of remaining/not contracted nodes
         * is performed. For example for a graph with 1000 nodes a value of 20 means that a full refresh is performed
         * after every 200 nodes (20% of the number of nodes of the graph). The more of these updates are performed
         * the longer the preparation will take, but the more up-to-date the node priorities will be. Higher values
         * here mean fewer updates!
         */
        private int periodicUpdatesPercentage;
        /**
         * Specifies the fraction of nodes for which lazy updates will be performed. For example a value of 20 means
         * that lazy updates will be performed for the last 20% of all nodes. A value of 100 means lazy updates will
         * be performed for all nodes. Higher values here lead to a longer preparation time, but the node priorities
         * will be more up-to-date (potentially leading to a better preparation (less shortcuts/faster queries)).
         */
        private int lastNodesLazyUpdatePercentage;
        /**
         * Specifies the probability that the priority of a given neighbor of a contracted node will be updated after
         * the node was contracted. For example a value of 20 means that on average 20% of the neighbor nodes will be
         * updated / each neighbor will be updated with a chance of 20%. Higher values here lead to longer preparation
         * times, but the node priorities will be more up-to-date.
         */
        private int neighborUpdatePercentage;
        /**
         * Defines how many nodes (percentage) should be contracted. A value of 20 means only the first 20% of all nodes
         * will be contracted. Higher values here mean longer preparation times, but faster queries (because the
         * graph will be fully contracted).
         */
        private int nodesContractedPercentage;
        /**
         * Specifies how often a log message should be printed.
         *
         * @see #periodicUpdatesPercentage
         */
        private int logMessagesPercentage;

        static Params forTraversalMode(TraversalMode traversalMode) {
            if (traversalMode.isEdgeBased()) {
                // todo: optimize
                return new Params(0, 100, 0, 100, 5);
            } else {
                return new Params(20, 10, 20, 100, 20);
            }
        }

        private Params(int periodicUpdatesPercentage, int lastNodesLazyUpdatePercentage, int neighborUpdatePercentage,
                       int nodesContractedPercentage, int logMessagesPercentage) {
            setPeriodicUpdatesPercentage(periodicUpdatesPercentage);
            setLastNodesLazyUpdatePercentage(lastNodesLazyUpdatePercentage);
            setNeighborUpdatePercentage(neighborUpdatePercentage);
            setNodesContractedPercentage(nodesContractedPercentage);
            setLogMessagesPercentage(logMessagesPercentage);
        }

        int getPeriodicUpdatesPercentage() {
            return periodicUpdatesPercentage;
        }

        void setPeriodicUpdatesPercentage(int periodicUpdatesPercentage) {
            checkPercentage(PERIODIC_UPDATES, periodicUpdatesPercentage);
            this.periodicUpdatesPercentage = periodicUpdatesPercentage;
        }

        int getLastNodesLazyUpdatePercentage() {
            return lastNodesLazyUpdatePercentage;
        }

        void setLastNodesLazyUpdatePercentage(int lastNodesLazyUpdatePercentage) {
            checkPercentage(LAST_LAZY_NODES_UPDATES, lastNodesLazyUpdatePercentage);
            this.lastNodesLazyUpdatePercentage = lastNodesLazyUpdatePercentage;
        }

        int getNeighborUpdatePercentage() {
            return neighborUpdatePercentage;
        }

        void setNeighborUpdatePercentage(int neighborUpdatePercentage) {
            checkPercentage(NEIGHBOR_UPDATES, neighborUpdatePercentage);
            this.neighborUpdatePercentage = neighborUpdatePercentage;
        }

        int getNodesContractedPercentage() {
            return nodesContractedPercentage;
        }

        void setNodesContractedPercentage(int nodesContractedPercentage) {
            checkPercentage(CONTRACTED_NODES, nodesContractedPercentage);
            this.nodesContractedPercentage = nodesContractedPercentage;
        }

        int getLogMessagesPercentage() {
            return logMessagesPercentage;
        }

        void setLogMessagesPercentage(int logMessagesPercentage) {
            checkPercentage(LOG_MESSAGES, logMessagesPercentage);
            this.logMessagesPercentage = logMessagesPercentage;
        }

        private void checkPercentage(String name, int value) {
            if (value < 0 || value > 100) {
                throw new IllegalArgumentException(name + " has to be in [0, 100], to disable it use 0");
            }
        }
    }
}<|MERGE_RESOLUTION|>--- conflicted
+++ resolved
@@ -469,15 +469,11 @@
     }
 
     private TurnWeighting createTurnWeightingForEdgeBased(Graph graph) {
-        // important: do not simply take the turn cost storage from ghStorage, because we need the wrapped extension from
+        // important: do not simply take the turn cost storage from ghStorage, because we need the wrapped storage from
         // query graph!
         TurnCostStorage turnCostStorage = graph.getTurnCostStorage();
         if (turnCostStorage == null) {
-<<<<<<< HEAD
-            throw new IllegalArgumentException("For edge-based CH you need a turn cost extension");
-=======
             throw new IllegalArgumentException("For edge-based CH you need a turn cost storage");
->>>>>>> 42a541cf
         }
         return new TurnWeighting(prepareWeighting, turnCostStorage, chProfile.getUTurnCosts());
     }
