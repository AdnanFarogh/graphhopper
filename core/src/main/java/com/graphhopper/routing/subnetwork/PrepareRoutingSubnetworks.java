/*
 *  Licensed to GraphHopper GmbH under one or more contributor
 *  license agreements. See the NOTICE file distributed with this work for
 *  additional information regarding copyright ownership.
 *
 *  GraphHopper GmbH licenses this file to you under the Apache License,
 *  Version 2.0 (the "License"); you may not use this file except in
 *  compliance with the License. You may obtain a copy of the License at
 *
 *       http://www.apache.org/licenses/LICENSE-2.0
 *
 *  Unless required by applicable law or agreed to in writing, software
 *  distributed under the License is distributed on an "AS IS" BASIS,
 *  WITHOUT WARRANTIES OR CONDITIONS OF ANY KIND, either express or implied.
 *  See the License for the specific language governing permissions and
 *  limitations under the License.
 */
package com.graphhopper.routing.subnetwork;

import com.carrotsearch.hppc.IntArrayList;
import com.carrotsearch.hppc.IntIndexedContainer;
import com.graphhopper.coll.GHBitSet;
import com.graphhopper.coll.GHBitSetImpl;
import com.graphhopper.routing.profiles.BooleanEncodedValue;
import com.graphhopper.routing.profiles.DecimalEncodedValue;
import com.graphhopper.routing.util.DefaultEdgeFilter;
import com.graphhopper.routing.util.EdgeFilter;
import com.graphhopper.routing.util.FlagEncoder;
import com.graphhopper.storage.GraphHopperStorage;
import com.graphhopper.util.*;
import org.slf4j.Logger;
import org.slf4j.LoggerFactory;

import java.util.ArrayList;
import java.util.List;
import java.util.concurrent.atomic.AtomicInteger;

/**
 * Removes nodes which are not part of the large networks. Ie. mostly nodes with no edges at all but
 * also small subnetworks which could be bugs in OSM data or indicate otherwise disconnected areas
 * e.g. via barriers or one way problems - see #86.
 * <p>
 *
 * @author Peter Karich
 */
public class PrepareRoutingSubnetworks {
    private final Logger logger = LoggerFactory.getLogger(getClass());
    private final GraphHopperStorage ghStorage;
    private final AtomicInteger maxEdgesPerNode = new AtomicInteger(0);
    private final List<FlagEncoder> encoders;
    private final List<BooleanEncodedValue> accessEncList;
    private int minNetworkSize = 200;
    private int minOneWayNetworkSize = 0;
    private int subnetworks = -1;

    public PrepareRoutingSubnetworks(GraphHopperStorage ghStorage, List<FlagEncoder> encoders) {
        this.ghStorage = ghStorage;
        this.encoders = encoders;
        this.accessEncList = new ArrayList<>();
        for (FlagEncoder flagEncoder : encoders) {
            accessEncList.add(flagEncoder.getAccessEnc());
        }
    }

    public PrepareRoutingSubnetworks setMinNetworkSize(int minNetworkSize) {
        this.minNetworkSize = minNetworkSize;
        return this;
    }

    public PrepareRoutingSubnetworks setMinOneWayNetworkSize(int minOnewayNetworkSize) {
        this.minOneWayNetworkSize = minOnewayNetworkSize;
        return this;
    }

    public void doWork() {
        if (minNetworkSize <= 0 && minOneWayNetworkSize <= 0)
            return;

        logger.info("start finding subnetworks (min:" + minNetworkSize + ", min one way:" + minOneWayNetworkSize + ") " + Helper.getMemInfo());
        int unvisitedDeadEnds = 0;
        for (FlagEncoder encoder : encoders) {
            // mark edges for one vehicle as inaccessible
            PrepEdgeFilter filter = new PrepEdgeFilter(encoder);
            if (minOneWayNetworkSize > 0)
                unvisitedDeadEnds += removeDeadEndUnvisitedNetworks(filter);

            List<IntArrayList> components = findSubnetworks(filter);
            keepLargeNetworks(filter, components);
            subnetworks = Math.max(components.size(), subnetworks);
            logger.info(components.size() + " subnetworks found for " + encoder + ", " + Helper.getMemInfo());
        }

        markNodesRemovedIfUnreachable();

        logger.info("optimize to remove subnetworks (" + subnetworks + "), "
                + "unvisited-dead-end-nodes (" + unvisitedDeadEnds + "), "
                + "maxEdges/node (" + maxEdgesPerNode.get() + ")");
        ghStorage.optimize();
    }

    public int getMaxSubnetworks() {
        return subnetworks;
    }

    /**
     * This method finds the double linked components according to the specified filter.
     */
    List<IntArrayList> findSubnetworks(PrepEdgeFilter filter) {
        final BooleanEncodedValue accessEnc = filter.getAccessEnc();
        final EdgeExplorer explorer = ghStorage.createEdgeExplorer(filter);
        int locs = ghStorage.getNodes();
        List<IntArrayList> list = new ArrayList<>(100);
        final GHBitSet bs = new GHBitSetImpl(locs);
        for (int start = 0; start < locs; start++) {
            if (bs.contains(start))
                continue;

            final IntArrayList intList = new IntArrayList(20);
            list.add(intList);
            new BreadthFirstSearch() {
                int tmpCounter = 0;

                @Override
                protected GHBitSet createBitSet() {
                    return bs;
                }

                @Override
                protected final boolean goFurther(int nodeId) {
                    if (tmpCounter > maxEdgesPerNode.get())
                        maxEdgesPerNode.set(tmpCounter);

                    tmpCounter = 0;
                    intList.add(nodeId);
                    return true;
                }

                @Override
                protected final boolean checkAdjacent(EdgeIteratorState edge) {
                    if (edge.get(accessEnc) || edge.getReverse(accessEnc)) {
                        tmpCounter++;
                        return true;
                    }
                    return false;
                }

            }.start(explorer, start);
            intList.trimToSize();
        }
        return list;
    }

    /**
     * Deletes all but the largest subnetworks.
     */
    int keepLargeNetworks(PrepEdgeFilter filter, List<IntArrayList> components) {
        if (components.size() <= 1)
            return 0;

        int maxCount = -1;
        IntIndexedContainer oldComponent = null;
        int allRemoved = 0;
        BooleanEncodedValue accessEnc = filter.getAccessEnc();
        EdgeExplorer explorer = ghStorage.createEdgeExplorer(filter);
        for (IntArrayList component : components) {
            if (maxCount < 0) {
                maxCount = component.size();
                oldComponent = component;
                continue;
            }

            int removedEdges;
            if (maxCount < component.size()) {
                // new biggest area found. remove old
                removedEdges = removeEdges(explorer, accessEnc, oldComponent, minNetworkSize);

                maxCount = component.size();
                oldComponent = component;
            } else {
                removedEdges = removeEdges(explorer, accessEnc, component, minNetworkSize);
            }

            allRemoved += removedEdges;
        }

        if (allRemoved > ghStorage.getAllEdges().length() / 2)
            throw new IllegalStateException("Too many total edges were removed: " + allRemoved + ", all edges:" + ghStorage.getAllEdges().length());
        return allRemoved;
    }

    /**
     * This method removes networks that will be never be visited by this filter. See #235 for
     * example, small areas like parking lots are sometimes connected to the whole network through a
     * one-way road. This is clearly an error - but it causes the routing to fail when a point gets
     * connected to this small area. This routine removes all these networks from the graph.
     *
     * @return number of removed edges
     */
    int removeDeadEndUnvisitedNetworks(final PrepEdgeFilter bothFilter) {
        StopWatch sw = new StopWatch(bothFilter.getAccessEnc() + " findComponents").start();
        final EdgeFilter outFilter = DefaultEdgeFilter.outEdges(bothFilter.getAccessEnc());

        // partition graph into strongly connected components using Tarjan's algorithm        
        TarjansSCCAlgorithm tarjan = new TarjansSCCAlgorithm(ghStorage, outFilter, true);
        List<IntArrayList> components = tarjan.findComponents();
        logger.info(sw.stop() + ", size:" + components.size());

        return removeEdges(bothFilter, components, minOneWayNetworkSize);
    }

    /**
     * This method removes the access to edges available from the nodes contained in the components.
<<<<<<< HEAD
     * But only if a components' size is smaller then the specified min value.
=======
     * But only if a components' size is smaller than the specified min value.
     * <p>
>>>>>>> 6db9079b
     *
     * @return number of removed edges
     */
    int removeEdges(final PrepEdgeFilter bothFilter, List<IntArrayList> components, int min) {
        // remove edges determined from nodes but only if less than minimum size
        EdgeExplorer explorer = ghStorage.createEdgeExplorer(bothFilter);
        int removedEdges = 0;
        for (IntArrayList component : components) {
            removedEdges += removeEdges(explorer, bothFilter.getAccessEnc(), component, min);
        }
        return removedEdges;
    }

    int removeEdges(EdgeExplorer explorer, BooleanEncodedValue accessEnc, IntIndexedContainer component, int min) {
        int removedEdges = 0;
        if (component.size() < min) {
            for (int i = 0; i < component.size(); i++) {
                EdgeIterator edge = explorer.setBaseNode(component.get(i));
                while (edge.next()) {
                    edge.set(accessEnc, false).setReverse(accessEnc, false);
                    removedEdges++;
                }
            }
        }

        return removedEdges;
    }

    /**
     * Removes nodes if all edges are not accessible. I.e. removes zero degree nodes.
     */
    void markNodesRemovedIfUnreachable() {
        EdgeExplorer edgeExplorer = ghStorage.createEdgeExplorer();
        for (int nodeIndex = 0; nodeIndex < ghStorage.getNodes(); nodeIndex++) {
            if (detectNodeRemovedForAllEncoders(edgeExplorer, nodeIndex))
                ghStorage.markNodeRemoved(nodeIndex);
        }
    }

    /**
     * This method checks if the node is removed or inaccessible for ALL encoders.
     *
     * @return true if no edges are reachable from the specified nodeIndex for any flag encoder.
     */
    boolean detectNodeRemovedForAllEncoders(EdgeExplorer edgeExplorerAllEdges, int nodeIndex) {
        // we could implement a 'fast check' for several previously marked removed nodes via GHBitSet 
        // removedNodesPerVehicle. The problem is that we would need long-indices but BitSet only supports int (due to nodeIndex*numberOfEncoders)

        // if no edges are reachable return true
        EdgeIterator iter = edgeExplorerAllEdges.setBaseNode(nodeIndex);
        while (iter.next()) {
            // if at least on encoder allows one direction return false
            for (BooleanEncodedValue accessEnc : accessEncList) {
                if (iter.get(accessEnc) || iter.getReverse(accessEnc))
                    return false;
            }
        }

        return true;
    }

    static class PrepEdgeFilter extends DefaultEdgeFilter {

        public PrepEdgeFilter(FlagEncoder encoder) {
            super(encoder.getAccessEnc(), true, true);
        }

        public BooleanEncodedValue getAccessEnc() {
               return accessEnc;
        }
    }
}<|MERGE_RESOLUTION|>--- conflicted
+++ resolved
@@ -210,12 +210,7 @@
 
     /**
      * This method removes the access to edges available from the nodes contained in the components.
-<<<<<<< HEAD
      * But only if a components' size is smaller then the specified min value.
-=======
-     * But only if a components' size is smaller than the specified min value.
-     * <p>
->>>>>>> 6db9079b
      *
      * @return number of removed edges
      */
