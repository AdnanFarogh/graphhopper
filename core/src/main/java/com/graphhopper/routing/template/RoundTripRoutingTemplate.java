--- conflicted
+++ resolved
@@ -17,7 +17,6 @@
  */
 package com.graphhopper.routing.template;
 
-import com.graphhopper.GHPointLocation;
 import com.graphhopper.GHRequest;
 import com.graphhopper.GHResponse;
 import com.graphhopper.PathWrapper;
@@ -72,15 +71,9 @@
             throw new IllegalArgumentException("For round trip calculation exactly one point is required");
         final double distanceInMeter = ghRequest.getHints().getDouble(RoundTrip.DISTANCE, 10000);
         final long seed = ghRequest.getHints().getLong(RoundTrip.SEED, 0L);
-<<<<<<< HEAD
-        final double initialHeading = ghRequest.getHints().getDouble(RoundTrip.HEADING, Double.NaN);
-        final int roundTripPointCount = Math.min(20, ghRequest.getHints().getInt(Algorithms.ROUND_TRIP + ".points", 2 + (int) (distanceInMeter / 50000)));
-        final GHPoint start = ((GHPointLocation) ghRequest.getPoints().get(0)).ghPoint;
-=======
         double initialHeading = ghRequest.getFavoredHeading(0);
         final int roundTripPointCount = Math.min(20, ghRequest.getHints().getInt(RoundTrip.POINTS, 2 + (int) (distanceInMeter / 50000)));
         final GHPoint start = points.get(0);
->>>>>>> c9e025f4
 
         TourStrategy strategy = new MultiPointTour(new Random(seed), distanceInMeter, roundTripPointCount, initialHeading);
         queryResults = new ArrayList<>(2 + strategy.getNumberOfGeneratedPoints());
