--- conflicted
+++ resolved
@@ -122,8 +122,10 @@
                     + dir.getLocation());
 
         int bytesForFlags = 4;
-        if ("8".equals(properties.get("graph.bytes_for_flags")))
-            bytesForFlags = 8;
+        try {
+            bytesForFlags = Integer.parseInt(properties.get("graph.bytes_for_flags"));
+        } catch (NumberFormatException ex) {
+        }
         return create(factory, acceptStr, bytesForFlags);
     }
 
@@ -221,36 +223,6 @@
         return str.replaceAll(";[ ]*", ", ");
     }
 
-<<<<<<< HEAD
-=======
-    /**
-     * Create the EncodingManager from the provided GraphHopper location. Throws an
-     * IllegalStateException if it fails. Used if no EncodingManager specified on load.
-     */
-    public static EncodingManager create(FlagEncoderFactory factory, String ghLoc) {
-        Directory dir = new RAMDirectory(ghLoc, true);
-        StorableProperties properties = new StorableProperties(dir);
-        if (!properties.loadExisting())
-            throw new IllegalStateException("Cannot load properties to fetch EncodingManager configuration at: "
-                    + dir.getLocation());
-
-        // check encoding for compatibility
-        properties.checkVersions(false);
-        String acceptStr = properties.get("graph.flag_encoders");
-
-        if (acceptStr.isEmpty())
-            throw new IllegalStateException("EncodingManager was not configured. And no one was found in the graph: "
-                    + dir.getLocation());
-
-        int bytesForFlags = 4;
-        try {
-            bytesForFlags = Integer.parseInt(properties.get("graph.bytes_for_flags"));
-        } catch (NumberFormatException ex) {
-        }
-        return new EncodingManager(factory, acceptStr, bytesForFlags);
-    }
-
->>>>>>> f0999d93
     public int getBytesForFlags() {
         return bitsForEdgeFlags / 8;
     }
