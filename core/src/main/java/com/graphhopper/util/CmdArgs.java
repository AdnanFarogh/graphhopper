--- conflicted
+++ resolved
@@ -46,20 +46,6 @@
         super(map);
     }
 
-<<<<<<< HEAD
-    private static CmdArgs argsFromPropertiesFile(String configLocation) {
-        CmdArgs cmdArgs = new CmdArgs();
-        Map<String, String> map = new LinkedHashMap<>();
-        try (InputStreamReader reader = new InputStreamReader(new FileInputStream(
-                new File(configLocation).getAbsoluteFile()), Helper.UTF_CS)) {
-            Helper.loadProperties(map, reader);
-        } catch (IOException e) {
-            throw new RuntimeException(e);
-        }
-        cmdArgs.merge(map);
-        return cmdArgs;
-    }
-=======
     /**
      * @param fileStr        the file name of config.properties
      * @param systemProperty the property name of the configuration. E.g. -Dgraphhopper.config
@@ -77,19 +63,18 @@
                 new File(configLocation).getAbsoluteFile()), UTF_CS));
         CmdArgs args = new CmdArgs();
         args.merge(map);
->>>>>>> c570a398
 
-    private static CmdArgs argsFromSystemProperties() {
-        CmdArgs cmdArgs = new CmdArgs();
-        for (Entry<Object, Object> e : System.getProperties().entrySet()) {
+        // overwrite with system settings
+        Properties props = System.getProperties();
+        for (Entry<Object, Object> e : props.entrySet()) {
             String k = ((String) e.getKey());
             String v = ((String) e.getValue());
             if (k.startsWith("graphhopper.")) {
                 k = k.substring("graphhopper.".length());
-                cmdArgs.put(k, v);
+                args.put(k, v);
             }
         }
-        return cmdArgs;
+        return args;
     }
 
     /**
@@ -122,6 +107,25 @@
         return new CmdArgs(map);
     }
 
+    /**
+     * Command line configuration overwrites the ones in the config file.
+     *
+     * @return a new CmdArgs object if necessary.
+     */
+    public static CmdArgs readFromConfigAndMerge(CmdArgs args, String configKey, String configSysAttr) {
+        String configVal = args.get(configKey, "");
+        if (!Helper.isEmpty(configVal)) {
+            try {
+                CmdArgs tmp = CmdArgs.readFromConfig(configVal, configSysAttr);
+                tmp.merge(args);
+                return tmp;
+            } catch (Exception ex) {
+                throw new RuntimeException(ex);
+            }
+        }
+        return args;
+    }
+
     public static CmdArgs readFromConfigAndMerge(CmdArgs args) {
         final CmdArgs argsFromSystemProperties = argsFromSystemProperties();
         args.merge(argsFromSystemProperties);
@@ -135,6 +139,32 @@
         return args;
     }
 
+    private static CmdArgs argsFromPropertiesFile(String configLocation) {
+        CmdArgs cmdArgs = new CmdArgs();
+        Map<String, String> map = new LinkedHashMap<>();
+        try (InputStreamReader reader = new InputStreamReader(new FileInputStream(
+                new File(configLocation).getAbsoluteFile()), Helper.UTF_CS)) {
+            Helper.loadProperties(map, reader);
+        } catch (IOException e) {
+            throw new RuntimeException(e);
+        }
+        cmdArgs.merge(map);
+        return cmdArgs;
+    }
+
+    private static CmdArgs argsFromSystemProperties() {
+        CmdArgs cmdArgs = new CmdArgs();
+        for (Entry<Object, Object> e : System.getProperties().entrySet()) {
+            String k = ((String) e.getKey());
+            String v = ((String) e.getValue());
+            if (k.startsWith("graphhopper.")) {
+                k = k.substring("graphhopper.".length());
+                cmdArgs.put(k, v);
+            }
+        }
+        return cmdArgs;
+    }
+
     @Override
     public CmdArgs put(String key, Object str) {
         super.put(key, str);
