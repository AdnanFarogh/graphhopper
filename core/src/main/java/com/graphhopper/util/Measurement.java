--- conflicted
+++ resolved
@@ -23,20 +23,9 @@
 import com.graphhopper.GraphHopper;
 import com.graphhopper.routing.ch.PrepareContractionHierarchies;
 import com.graphhopper.routing.util.*;
-<<<<<<< HEAD
+import com.graphhopper.storage.index.Location2IDIndex;
 import com.graphhopper.storage.Graph;
 import com.graphhopper.storage.GraphStorage;
-import com.graphhopper.storage.index.Location2IDIndex;
-=======
-import com.graphhopper.storage.DAType;
-import com.graphhopper.storage.Directory;
-import com.graphhopper.storage.GHDirectory;
-import com.graphhopper.storage.Graph;
-import com.graphhopper.storage.GraphStorage;
-import com.graphhopper.storage.LevelGraph;
-import com.graphhopper.storage.LevelGraphStorage;
-import com.graphhopper.storage.index.Location2NodesNtreeLG;
->>>>>>> 9a42711d
 import com.graphhopper.util.shapes.BBox;
 import java.io.FileWriter;
 import java.io.IOException;
@@ -60,11 +49,7 @@
     {
         new Measurement().start(CmdArgs.read(strs));
     }
-<<<<<<< HEAD
     private static final Logger logger = LoggerFactory.getLogger(Measurement.class);
-=======
-    private static Logger logger = LoggerFactory.getLogger(Measurement.class);
->>>>>>> 9a42711d
     private final Map<String, String> properties = new TreeMap<String, String>();
     private long seed;
     private int maxNode;
@@ -88,7 +73,6 @@
         String gitCommit = args.get("measurement.gitinfo", "");
         int count = args.getInt("measurement.count", 5000);
 
-<<<<<<< HEAD
         GraphHopper hopper = new GraphHopper()
         {
             @Override
@@ -107,20 +91,6 @@
         String vehicleStr = "car";
         final FlagEncoder vehicle = hopper.getEncodingManager().getEncoder(vehicleStr);
         final WeightCalculation type = new FastestCalc(vehicle);
-=======
-        final EncodingManager encodingManager = new EncodingManager("CAR");
-
-        DAType daType = DAType.RAM_STORE;
-//        DAType daType = DAType.UNSAFE_STORE;        
-        Directory dir = new GHDirectory(graphLocation, daType);
-        LevelGraphStorage g = new LevelGraphStorage(dir, encodingManager);
-        if (!g.loadExisting())
-            throw new IllegalStateException("Cannot load existing levelgraph at " + graphLocation);
-
-        // TODO make sure the graph is unprepared!
-        final FlagEncoder vehicle = encodingManager.getEncoder("CAR");
-        final WeightCalculation type = new ShortestCalc();
->>>>>>> 9a42711d
         StopWatch sw = new StopWatch().start();
         try
         {
@@ -138,14 +108,9 @@
             // route via CH. do preparation before
             PrepareContractionHierarchies prepare = new PrepareContractionHierarchies(vehicle, type).setGraph(g);
             printPreparationDetails(g, prepare);
-<<<<<<< HEAD
             hopper.setCHShortcuts("fastest");
             printTimeOfRouteQuery(hopper, count, "routingCH", vehicleStr);
             logger.info("store into " + propLocation);
-=======
-            printTimeOfRouteQuery(prepare, count, "routingCH");
-            logger.info("store into " + propLocation + ", DA:" + daType);
->>>>>>> 9a42711d
         } catch (Exception ex)
         {
             logger.error("Problem while measuring " + graphLocation, ex);
@@ -221,10 +186,10 @@
         final AtomicLong distSum = new AtomicLong(0);
         final AtomicInteger failedCount = new AtomicInteger(0);
 
-        final AtomicLong extractTimeSum = new AtomicLong(0);
-        final AtomicLong calcPointsTimeSum = new AtomicLong(0);
-        final AtomicLong calcDistTimeSum = new AtomicLong(0);
-        final AtomicLong tmpDist = new AtomicLong(0);
+//        final AtomicLong extractTimeSum = new AtomicLong(0);
+//        final AtomicLong calcPointsTimeSum = new AtomicLong(0);
+//        final AtomicLong calcDistTimeSum = new AtomicLong(0);
+//        final AtomicLong tmpDist = new AtomicLong(0);
         final Random rand = new Random(seed);
         MiniPerfTest miniPerf = new MiniPerfTest()
         {
@@ -233,7 +198,6 @@
             {
                 int from = rand.nextInt(maxNode);
                 int to = rand.nextInt(maxNode);
-<<<<<<< HEAD
                 double fromLat = g.getLatitude(from);
                 double fromLon = g.getLongitude(from);
                 double toLat = g.getLatitude(to);
@@ -246,71 +210,31 @@
                 if (!warmup)
                 {
                     long dist = (long) res.getDistance();
-                    sum.addAndGet(dist);
-=======
-                Path p = prepare.createAlgo().calcPath(from, to);
-                int size;
-
-                if (!warmup)
-                {
-                    long dist = (long) p.getDistance();
-                    if (dist < 1)
-                    {
-                        failedCount.incrementAndGet();
-                        return maxNode;
-                    }
-
                     distSum.addAndGet(dist);
-                    extractTimeSum.addAndGet(p.getExtractTime());
-
->>>>>>> 9a42711d
+                    
                     if (dist > maxDistance.get())
                         maxDistance.set(dist);
 
                     if (dist < minDistance.get())
                         minDistance.set(dist);
-<<<<<<< HEAD
+                                        
+//                    extractTimeSum.addAndGet(p.getExtractTime());                    
+//                    long start = System.nanoTime();
+//                    size = p.calcPoints().getSize();
+//                    calcPointsTimeSum.addAndGet(System.nanoTime() - start);
                 }
 
                 return res.getPoints().getSize();
             }
-        }.setIterations(count).start();
-
-=======
-
-                    long start = System.nanoTime();
-                    p.forEveryEdge(new Path.EdgeVisitor()
-                    {
-                        @Override
-                        public void next( EdgeIteratorState edgeBase, int index )
-                        {
-                            tmpDist.addAndGet((long) edgeBase.getDistance() * 1000);
-                        }
-                    });
-                    calcDistTimeSum.addAndGet(System.nanoTime() - start);
-
-                    start = System.nanoTime();
-                    size = p.calcPoints().getSize();
-                    calcPointsTimeSum.addAndGet(System.nanoTime() - start);
-                } else
-                {
-                    size = p.calcPoints().getSize();
-                }
-
-                return size + (int) tmpDist.get();
-            }
-        }.count(count).start();
+        }.setIterations(count).start();                    
         
-        count -= failedCount.get();
-        put(prefix + ".failedCount", failedCount.get());
->>>>>>> 9a42711d
         put(prefix + ".distanceMin", minDistance.get());
         put(prefix + ".distanceMean", (float) distSum.get() / count);
         put(prefix + ".distanceMax", maxDistance.get());
 
-        put(prefix + ".extractTime", (float) extractTimeSum.get() / count / 1000000f);
-        put(prefix + ".calcPointsTime", (float) calcPointsTimeSum.get() / count / 1000000f);
-        put(prefix + ".calcDistTime", (float) calcDistTimeSum.get() / count / 1000000f);
+//        put(prefix + ".extractTime", (float) extractTimeSum.get() / count / 1000000f);
+//        put(prefix + ".calcPointsTime", (float) calcPointsTimeSum.get() / count / 1000000f);
+//        put(prefix + ".calcDistTime", (float) calcDistTimeSum.get() / count / 1000000f);
 
         print(prefix, miniPerf);
     }
