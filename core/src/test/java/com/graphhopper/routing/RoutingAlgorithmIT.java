/*
 *  Licensed to GraphHopper GmbH under one or more contributor
 *  license agreements. See the NOTICE file distributed with this work for
 *  additional information regarding copyright ownership.
 *
 *  GraphHopper GmbH licenses this file to you under the Apache License,
 *  Version 2.0 (the "License"); you may not use this file except in
 *  compliance with the License. You may obtain a copy of the License at
 *
 *       http://www.apache.org/licenses/LICENSE-2.0
 *
 *  Unless required by applicable law or agreed to in writing, software
 *  distributed under the License is distributed on an "AS IS" BASIS,
 *  WITHOUT WARRANTIES OR CONDITIONS OF ANY KIND, either express or implied.
 *  See the License for the specific language governing permissions and
 *  limitations under the License.
 */
package com.graphhopper.routing;

import com.graphhopper.GraphHopper;
import com.graphhopper.reader.PrincetonReader;
import com.graphhopper.routing.util.EncodingManager;
import com.graphhopper.routing.util.FlagEncoder;
import com.graphhopper.routing.util.HintsMap;
import com.graphhopper.routing.util.TestAlgoCollector.AlgoHelperEntry;
import com.graphhopper.routing.util.TraversalMode;
import com.graphhopper.routing.weighting.DefaultTurnCostProvider;
import com.graphhopper.routing.weighting.TurnCostProvider;
import com.graphhopper.routing.weighting.Weighting;
import com.graphhopper.storage.CHProfile;
import com.graphhopper.storage.Directory;
import com.graphhopper.storage.GraphBuilder;
import com.graphhopper.storage.GraphHopperStorage;
import com.graphhopper.storage.index.LocationIndex;
import com.graphhopper.storage.index.LocationIndexTree;
import com.graphhopper.util.Parameters;
import com.graphhopper.util.StopWatch;
import org.junit.Test;

import java.io.IOException;
import java.util.ArrayList;
import java.util.Collection;
import java.util.List;
import java.util.Random;
import java.util.zip.GZIPInputStream;

import static com.graphhopper.routing.weighting.TurnCostProvider.NO_TURN_COST_PROVIDER;
import static com.graphhopper.util.Parameters.Algorithms.*;
import static org.junit.Assert.assertTrue;

/**
 * Try algorithms, indices and graph storages with real data
 *
 * @author Peter Karich
 */
public class RoutingAlgorithmIT {
    public static List<AlgoHelperEntry> createAlgos(final GraphHopper hopper, final HintsMap hints, TraversalMode tMode) {
        GraphHopperStorage ghStorage = hopper.getGraphHopperStorage();
        LocationIndex idx = hopper.getLocationIndex();

        String addStr = "";
        if (tMode.isEdgeBased())
            addStr = "turn|";

        FlagEncoder encoder = hopper.getEncodingManager().getEncoder(hints.getVehicle());
<<<<<<< HEAD
        Weighting weighting = hopper.createWeighting(hints, encoder);
=======
        TurnCostProvider turnCostProvider = tMode.isEdgeBased() ? new DefaultTurnCostProvider(encoder, ghStorage.getTurnCostStorage()) : NO_TURN_COST_PROVIDER;
        Weighting weighting = hopper.createWeighting(hints, encoder, hopper.getGraphHopperStorage(), turnCostProvider);
>>>>>>> a9795e01

        HintsMap defaultHints = new HintsMap().put(Parameters.CH.DISABLE, true).put(Parameters.Landmark.DISABLE, true)
                .setVehicle(hints.getVehicle()).setWeighting(hints.getWeighting());

        AlgorithmOptions defaultOpts = AlgorithmOptions.start(new AlgorithmOptions("", weighting, tMode)).hints(defaultHints).build();
        List<AlgoHelperEntry> prepare = new ArrayList<>();
        prepare.add(new AlgoHelperEntry(ghStorage, AlgorithmOptions.start(defaultOpts).algorithm(ASTAR).build(), idx, "astar|beeline|" + addStr + weighting));
        // later: include dijkstraOneToMany
        prepare.add(new AlgoHelperEntry(ghStorage, AlgorithmOptions.start(defaultOpts).algorithm(DIJKSTRA).build(), idx, "dijkstra|" + addStr + weighting));

        AlgorithmOptions astarbiOpts = AlgorithmOptions.start(defaultOpts).algorithm(ASTAR_BI).build();
        astarbiOpts.getHints().put(ASTAR_BI + ".approximation", "BeelineSimplification");
        AlgorithmOptions dijkstrabiOpts = AlgorithmOptions.start(defaultOpts).algorithm(DIJKSTRA_BI).build();
        prepare.add(new AlgoHelperEntry(ghStorage, astarbiOpts, idx, "astarbi|beeline|" + addStr + weighting));
        prepare.add(new AlgoHelperEntry(ghStorage, dijkstrabiOpts, idx, "dijkstrabi|" + addStr + weighting));

        // add additional preparations if CH and LM preparation are enabled
        if (hopper.getLMFactoryDecorator().isEnabled()) {
            final HintsMap lmHints = new HintsMap(defaultHints).put(Parameters.Landmark.DISABLE, false);
            prepare.add(new AlgoHelperEntry(ghStorage, AlgorithmOptions.start(astarbiOpts).hints(lmHints).build(), idx, "astarbi|landmarks|" + weighting) {
                @Override
                public RoutingAlgorithmFactory createRoutingFactory() {
                    return hopper.getAlgorithmFactory(lmHints);
                }
            });
        }

        if (hopper.getCHFactoryDecorator().isEnabled()) {
            final HintsMap chHints = new HintsMap(defaultHints);
            chHints.put(Parameters.CH.DISABLE, false);
            chHints.put(Parameters.Routing.EDGE_BASED, tMode.isEdgeBased());
            CHProfile pickedProfile = null;
            for (CHProfile chProfile : hopper.getCHFactoryDecorator().getCHProfiles()) {
                if (chProfile.getWeighting().equals(weighting) && tMode.isEdgeBased() == chProfile.getTraversalMode().isEdgeBased()) {
                    pickedProfile = chProfile;
                    break;
                }
            }
            if (pickedProfile == null)
                throw new IllegalStateException("Didn't find weighting " + hints.getWeighting() + " in " + hopper.getCHFactoryDecorator().getCHProfiles());

            prepare.add(new AlgoHelperEntry(ghStorage.getCHGraph(pickedProfile),
                    AlgorithmOptions.start(dijkstrabiOpts).hints(chHints).build(), idx, "dijkstrabi|ch|prepare|" + hints.getWeighting()) {
                @Override
                public RoutingAlgorithmFactory createRoutingFactory() {
                    return hopper.getAlgorithmFactory(chHints);
                }
            });

            prepare.add(new AlgoHelperEntry(ghStorage.getCHGraph(pickedProfile),
                    AlgorithmOptions.start(astarbiOpts).hints(chHints).build(), idx, "astarbi|ch|prepare|" + hints.getWeighting()) {
                @Override
                public RoutingAlgorithmFactory createRoutingFactory() {
                    return hopper.getAlgorithmFactory(chHints);
                }
            });
        }

        return prepare;
    }

    @Test
    public void testPerformance() throws IOException {
        int N = 10;
        int noJvmWarming = N / 4;

        Random rand = new Random(0);
        final EncodingManager eManager = EncodingManager.create("car");
        final GraphHopperStorage graph = new GraphBuilder(eManager).create();

        String bigFile = "10000EWD.txt.gz";
        new PrincetonReader(graph).setStream(new GZIPInputStream(PrincetonReader.class.getResourceAsStream(bigFile))).read();
        GraphHopper hopper = new GraphHopper() {
            {
                setCHEnabled(false);
                setEncodingManager(eManager);
                loadGraph(graph);
            }

            @Override
            protected LocationIndex createLocationIndex(Directory dir) {
                return new LocationIndexTree(graph, dir);
            }
        };

        Collection<AlgoHelperEntry> prepares = createAlgos(hopper, new HintsMap().setWeighting("shortest").setVehicle("car"), TraversalMode.NODE_BASED);

        for (AlgoHelperEntry entry : prepares) {
            StopWatch sw = new StopWatch();
            for (int i = 0; i < N; i++) {
                int node1 = Math.abs(rand.nextInt(graph.getNodes()));
                int node2 = Math.abs(rand.nextInt(graph.getNodes()));
                RoutingAlgorithm d = entry.createRoutingFactory().createAlgo(graph, entry.getAlgorithmOptions());
                if (i >= noJvmWarming)
                    sw.start();

                Path p = d.calcPath(node1, node2);
                // avoid jvm optimization => call p.distance
                if (i >= noJvmWarming && p.getDistance() > -1)
                    sw.stop();

                // System.out.println("#" + i + " " + name + ":" + sw.getSeconds() + " " + p.nodes());
            }

            float perRun = sw.stop().getSeconds() / ((float) (N - noJvmWarming));
            System.out.println("# " + getClass().getSimpleName() + " " + entry
                    + ":" + sw.stop().getSeconds() + ", per run:" + perRun);
            assertTrue("speed too low!? " + perRun + " per run", perRun < 0.08);
        }
    }
}<|MERGE_RESOLUTION|>--- conflicted
+++ resolved
@@ -63,12 +63,8 @@
             addStr = "turn|";
 
         FlagEncoder encoder = hopper.getEncodingManager().getEncoder(hints.getVehicle());
-<<<<<<< HEAD
-        Weighting weighting = hopper.createWeighting(hints, encoder);
-=======
         TurnCostProvider turnCostProvider = tMode.isEdgeBased() ? new DefaultTurnCostProvider(encoder, ghStorage.getTurnCostStorage()) : NO_TURN_COST_PROVIDER;
-        Weighting weighting = hopper.createWeighting(hints, encoder, hopper.getGraphHopperStorage(), turnCostProvider);
->>>>>>> a9795e01
+        Weighting weighting = hopper.createWeighting(hints, encoder, turnCostProvider);
 
         HintsMap defaultHints = new HintsMap().put(Parameters.CH.DISABLE, true).put(Parameters.Landmark.DISABLE, true)
                 .setVehicle(hints.getVehicle()).setWeighting(hints.getWeighting());
