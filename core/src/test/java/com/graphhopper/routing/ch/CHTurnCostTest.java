--- conflicted
+++ resolved
@@ -80,12 +80,8 @@
         weighting = new ShortestWeighting(encoder);
         chProfiles = createCHProfiles();
         graph = new GraphBuilder(encodingManager).setCHProfiles(chProfiles).create();
-<<<<<<< HEAD
         tcAccess = new TurnCostAccess(encoder.toString(), graph, encodingManager);
-        // the default CH graph with infinite u-turn costs, can be reset in tests that should run with finite u-turn
-=======
         // the default CH profile with infinite u-turn costs, can be reset in tests that should run with finite u-turn
->>>>>>> b9c6af3f
         // costs
         chProfile = CHProfile.edgeBased(weighting, INFINITE_U_TURN_COSTS);
         turnCostExtension = graph.getTurnCostExtension();
