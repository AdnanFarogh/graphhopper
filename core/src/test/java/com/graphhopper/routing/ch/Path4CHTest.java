--- conflicted
+++ resolved
@@ -35,11 +35,7 @@
         weighting = new FastestWeighting(encoder);
         graph = new GraphBuilder(em).setCHProfiles(CHProfile.edgeBased(weighting, INFINITE_U_TURN_COSTS)).create();
         chGraph = graph.getCHGraph();
-<<<<<<< HEAD
         tcAccess = new TurnCostAccess(encoder.toString(), graph, em);
-=======
-        turnCostExtension = graph.getTurnCostExtension();
->>>>>>> 983ae01e
     }
 
     @Test
@@ -154,7 +150,7 @@
     }
 
     private AbstractBidirectionEdgeCHNoSOD createAlgo() {
-        TurnWeighting chTurnWeighting = new TurnWeighting(new PreparationWeighting(weighting), (TurnCostExtension) graph.getExtension());
+        TurnWeighting chTurnWeighting = new TurnWeighting(new PreparationWeighting(weighting), graph.getTurnCostExtension());
         CHGraph lg = graph.getCHGraph();
         AbstractBidirectionEdgeCHNoSOD algo = new DijkstraBidirectionEdgeCHNoSOD(lg, chTurnWeighting);
         algo.setEdgeFilter(new LevelEdgeFilter(lg));
