--- conflicted
+++ resolved
@@ -29,7 +29,6 @@
 import org.junit.Test;
 
 import java.io.IOException;
-import java.util.ArrayList;
 import java.util.Arrays;
 import java.util.List;
 
@@ -60,17 +59,12 @@
     }
 
     private GraphHopperStorage newGHStorage(Directory dir, boolean is3D, boolean forEdgeBasedTraversal, int segmentSize) {
-<<<<<<< HEAD
-        List<CHProfile> chProfiles = new ArrayList<>();
-        for(FlagEncoder encoders : encodingManager.fetchEdgeEncoders()) {
-            chProfiles.add(new CHProfile(new FastestWeighting(encoders), forEdgeBasedTraversal, INFINITE_U_TURN_COSTS));
-        }
-        return new GraphBuilder(encodingManager).setCHProfiles(chProfiles).setDir(dir).set3D(is3D).setSegmentSize(segmentSize).build();
-=======
         GraphHopperStorage graph = new GraphBuilder(encodingManager)
                 .setDir(dir).set3D(is3D).withTurnCosts(true).setSegmentSize(segmentSize).build();
-        FastestWeighting weighting = new FastestWeighting(carEncoder, new DefaultTurnCostProvider(carEncoder, graph.getTurnCostStorage()));
-        graph.addCHGraph(new CHProfile(weighting, forEdgeBasedTraversal));
+        for (FlagEncoder encoder : encodingManager.fetchEdgeEncoders()) {
+            FastestWeighting weighting = new FastestWeighting(encoder, new DefaultTurnCostProvider(encoder, graph.getTurnCostStorage()));
+            graph.addCHGraph(new CHProfile(weighting, forEdgeBasedTraversal));
+        }
         return graph;
     }
 
@@ -86,7 +80,6 @@
     public void testCopyTo() {
         // todo: implement graph copying in the presence of turn costs
         super.testCopyTo();
->>>>>>> 2e55c309
     }
 
     @Test
