--- conflicted
+++ resolved
@@ -56,15 +56,9 @@
             <version>0.0.4</version>
         </dependency>
         <dependency>
-<<<<<<< HEAD
             <groupId>io.dropwizard</groupId>
             <artifactId>dropwizard-core</artifactId>
             <version>1.2.2</version>
-=======
-            <groupId>javax.ws.rs</groupId>
-            <artifactId>javax.ws.rs-api</artifactId>
-            <version>2.0.1</version>
->>>>>>> 7e9c82c2
         </dependency>
 
         <dependency>
