--- conflicted
+++ resolved
@@ -51,13 +51,8 @@
 
     public GraphExplorer(Graph graph, Weighting accessEgressWeighting, PtEncodedValues flagEncoder, GtfsStorage gtfsStorage, RealtimeFeed realtimeFeed, boolean reverse, boolean walkOnly, double walkSpeedKmh) {
         this.accessEgressWeighting = accessEgressWeighting;
-<<<<<<< HEAD
         DefaultEdgeFilter accessEgressIn = DefaultEdgeFilter.inEdges(accessEgressWeighting.getFlagEncoder().getAccessEnc());
         DefaultEdgeFilter accessEgressOut = DefaultEdgeFilter.outEdges(accessEgressWeighting.getFlagEncoder().getAccessEnc());
-=======
-        DefaultEdgeFilter accessEgressIn = DefaultEdgeFilter.inEdges(accessEgressWeighting.getFlagEncoder());
-        DefaultEdgeFilter accessEgressOut = DefaultEdgeFilter.outEdges(accessEgressWeighting.getFlagEncoder());
->>>>>>> cf309c40
         DefaultEdgeFilter ptIn = DefaultEdgeFilter.inEdges(flagEncoder.getAccessEnc());
         DefaultEdgeFilter ptOut = DefaultEdgeFilter.outEdges(flagEncoder.getAccessEnc());
         EdgeFilter in = edgeState -> accessEgressIn.accept(edgeState) || ptIn.accept(edgeState);
