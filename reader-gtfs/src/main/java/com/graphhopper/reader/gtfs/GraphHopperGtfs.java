--- conflicted
+++ resolved
@@ -111,14 +111,8 @@
         private final double walkSpeedKmH;
         private final double maxWalkDistancePerLeg;
         private final int blockedRouteTypes;
-<<<<<<< HEAD
-        private final PtTravelTimeWeighting weighting;
         private final GHLocation enter;
         private final GHLocation exit;
-=======
-        private final GHPoint enter;
-        private final GHPoint exit;
->>>>>>> 14d2d670
         private final Translation translation;
         private final List<VirtualEdgeIteratorState> extraEdges = new ArrayList<>(realtimeFeed.getAdditionalEdges());
         private final Map<Integer, PathWrapper> walkPaths = new HashMap<>();
@@ -443,18 +437,10 @@
         return new RequestHandler(request).route();
     }
 
-<<<<<<< HEAD
     public GHResponse routeStreaming(GHRequest request, Consumer<? super Label> action) {
         return new RequestHandler(request).route(action);
     }
 
-    private static PtTravelTimeWeighting createPtTravelTimeWeighting(PtFlagEncoder encoder, boolean arriveBy, double walkSpeedKmH) {
-        PtTravelTimeWeighting weighting = new PtTravelTimeWeighting(encoder, walkSpeedKmH);
-        if (arriveBy) {
-            weighting = weighting.reverse();
-        }
-        return weighting;
-=======
     private class TransferWithTime {
         public String id;
         Transfer transfer;
@@ -492,7 +478,6 @@
                     transferWithTime.time = solutions.get(0).currentTime;
                     return transferWithTime;
                 });
->>>>>>> 14d2d670
     }
 
 }