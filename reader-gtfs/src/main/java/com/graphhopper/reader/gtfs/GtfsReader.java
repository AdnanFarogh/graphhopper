--- conflicted
+++ resolved
@@ -395,9 +395,6 @@
         arrivalNodes.add(arrivalNode);
     }
 
-<<<<<<< HEAD
-    private void wireUpAndAndConnectArrivalTimeline(Stop toStop, int stopExitNode, NavigableSet<Fun.Tuple2<Integer, Integer>> timeNodes, ZoneId zoneId) {
-=======
     int addDelayedBoardEdge(ZoneId zoneId, GtfsRealtime.TripDescriptor tripDescriptor, int stopSequence, int departureTime, int departureNode, BitSet validOnDay) {
         Trip trip = feed.trips.get(tripDescriptor.getTripId());
         final int departureTimelineNode = i++;
@@ -432,9 +429,7 @@
         return boardEdge.getEdge();
     }
 
-    private void wireUpAndAndConnectArrivalTimeline(Stop toStop, String routeId, int stopExitNode, NavigableSet<Fun.Tuple2<Integer, Integer>> timeNodes) {
-        ZoneId zoneId = ZoneId.of(feed.agency.get(feed.routes.get(routeId).agency_id).agency_timezone);
->>>>>>> 8a6dfbca
+    private void wireUpAndAndConnectArrivalTimeline(Stop toStop, int stopExitNode, NavigableSet<Fun.Tuple2<Integer, Integer>> timeNodes, ZoneId zoneId) {
         int time = 0;
         int prev = -1;
         for (Fun.Tuple2<Integer, Integer> e : timeNodes.descendingSet()) {
