/*
 *  Licensed to GraphHopper GmbH under one or more contributor
 *  license agreements. See the NOTICE file distributed with this work for
 *  additional information regarding copyright ownership.
 *
 *  GraphHopper GmbH licenses this file to you under the Apache License,
 *  Version 2.0 (the "License"); you may not use this file except in
 *  compliance with the License. You may obtain a copy of the License at
 *
 *       http://www.apache.org/licenses/LICENSE-2.0
 *
 *  Unless required by applicable law or agreed to in writing, software
 *  distributed under the License is distributed on an "AS IS" BASIS,
 *  WITHOUT WARRANTIES OR CONDITIONS OF ANY KIND, either express or implied.
 *  See the License for the specific language governing permissions and
 *  limitations under the License.
 */

package com.graphhopper.reader.gtfs;

import com.carrotsearch.hppc.IntArrayList;
import com.conveyal.gtfs.GTFSFeed;
import com.conveyal.gtfs.model.*;
import com.google.common.collect.HashMultimap;
import com.google.transit.realtime.GtfsRealtime;
import com.graphhopper.routing.profiles.BooleanEncodedValue;
import com.graphhopper.routing.profiles.IntEncodedValue;
import com.graphhopper.routing.util.DefaultEdgeFilter;
import com.graphhopper.routing.util.EdgeFilter;
import com.graphhopper.routing.util.EncodingManager;
import com.graphhopper.routing.util.FlagEncoder;
import com.graphhopper.storage.Graph;
import com.graphhopper.storage.GraphHopperStorage;
import com.graphhopper.storage.NodeAccess;
import com.graphhopper.storage.index.LocationIndex;
import com.graphhopper.storage.index.QueryResult;
import com.graphhopper.util.DistanceCalc;
import com.graphhopper.util.EdgeIterator;
import com.graphhopper.util.EdgeIteratorState;
import com.graphhopper.util.Helper;
import org.mapdb.Fun;
import org.slf4j.Logger;
import org.slf4j.LoggerFactory;

import java.time.LocalDate;
import java.time.ZoneId;
import java.util.*;
import java.util.stream.Collectors;

import static com.conveyal.gtfs.model.Entity.Writer.convertToGtfsTime;
import static java.time.temporal.ChronoUnit.DAYS;

class GtfsReader {

    private LocalDate startDate;
    private LocalDate endDate;

    static class TripWithStopTimes {
        TripWithStopTimes(Trip trip, List<StopTime> stopTimes, BitSet validOnDay, Set<Integer> cancelledArrivals, Set<Integer> cancelledDepartures) {
            this.trip = trip;
            this.stopTimes = stopTimes;
            this.validOnDay = validOnDay;
            this.cancelledArrivals = cancelledArrivals;
            this.cancelledDeparture = cancelledDepartures;
        }

        Trip trip;
        List<StopTime> stopTimes;
        BitSet validOnDay;
        Set<Integer> cancelledArrivals;
        Set<Integer> cancelledDeparture;
    }

    private static final Logger LOGGER = LoggerFactory.getLogger(GtfsReader.class);

    private final Graph graph;
    private final LocationIndex walkNetworkIndex;
    private final GtfsStorageI gtfsStorage;

    private final DistanceCalc distCalc = Helper.DIST_EARTH;
    private Transfers transfers;
    private final NodeAccess nodeAccess;
    private final String id;
    private int i;
    private GTFSFeed feed;
    private final Map<String, Map<GtfsStorageI.PlatformDescriptor, NavigableMap<Integer, Integer>>> departureTimelinesByStop = new HashMap<>();
    private final Map<String, Map<GtfsStorageI.PlatformDescriptor, NavigableMap<Integer, Integer>>> arrivalTimelinesByStop = new HashMap<>();
    private final PtEncodedValues ptEncodedValues;
    private final BooleanEncodedValue accessEnc;
    private final IntEncodedValue timeEnc;
    private final IntEncodedValue validityIdEnc;

    GtfsReader(String id, Graph graph, EncodingManager encodingManager, GtfsStorageI gtfsStorage, LocationIndex walkNetworkIndex) {
        this.id = id;
        this.graph = graph;
        this.gtfsStorage = gtfsStorage;
        this.nodeAccess = graph.getNodeAccess();
        this.walkNetworkIndex = walkNetworkIndex;
        this.ptEncodedValues = PtEncodedValues.fromEncodingManager(encodingManager);
        this.accessEnc = ptEncodedValues.getAccessEnc();
        this.timeEnc = ptEncodedValues.getTimeEnc();
        this.validityIdEnc = ptEncodedValues.getValidityIdEnc();
        this.feed = this.gtfsStorage.getGtfsFeeds().get(id);
        this.transfers = this.gtfsStorage.getTransfers().get(id);
        this.i = graph.getNodes();
        this.startDate = feed.getStartDate();
        this.endDate = feed.getEndDate();
    }

    void connectStopsToStreetNetwork() {
        FlagEncoder footEncoder = ((GraphHopperStorage) graph).getEncodingManager().getEncoder("foot");
        final EdgeFilter filter = DefaultEdgeFilter.allEdges(footEncoder.getAccessEnc());
        for (Stop stop : feed.stops.values()) {
            if (stop.location_type == 0) { // Only stops. Not interested in parent stations for now.
                QueryResult locationQueryResult = walkNetworkIndex.findClosest(stop.stop_lat, stop.stop_lon, filter);
                int streetNode;
                if (!locationQueryResult.isValid()) {
                    streetNode = i++;
                    nodeAccess.setNode(streetNode, stop.stop_lat, stop.stop_lon);
                    EdgeIteratorState edge = graph.edge(streetNode, streetNode);
                    edge.set(accessEnc, true).setReverse(accessEnc, false);
                    edge.set(footEncoder.getAccessEnc(), true).setReverse(footEncoder.getAccessEnc(), false);
                    edge.set(footEncoder.getAverageSpeedEnc(), 5.0);
                } else {
                    streetNode = locationQueryResult.getClosestNode();
                }
                Integer prev = gtfsStorage.getStationNodes().put(stop.stop_id, streetNode);
                if (prev != null) {
                    throw new RuntimeException("Duplicate stop id: "+stop.stop_id);
                }
            }
        }
    }

    void buildPtNetwork() {
        gtfsStorage.getFares().putAll(feed.fares);
        transfers = new Transfers(feed);
        gtfsStorage.getTransfers().put(id, transfers);
        createTrips();
        wireUpStops();
        insertTransfers();
    }

    private void createTrips() {
        HashMultimap<String, Trip> blockTrips = HashMultimap.create();
        for (Trip trip : feed.trips.values()) {
            if (trip.block_id != null) {
                blockTrips.put(trip.block_id, trip);
            } else {
                blockTrips.put("non-block-trip" + trip.trip_id, trip);
            }
        }
        blockTrips.asMap().values().forEach(unsortedTrips -> {
            List<TripWithStopTimes> trips = unsortedTrips.stream()
                    .map(trip -> {
                        Service service = feed.services.get(trip.service_id);
                        BitSet validOnDay = new BitSet((int) DAYS.between(startDate, endDate));
                        for (LocalDate date = startDate; !date.isAfter(endDate); date = date.plusDays(1)) {
                            if (service.activeOn(date)) {
                                validOnDay.set((int) DAYS.between(startDate, date));
                            }
                        }
                        ArrayList<StopTime> stopTimes = new ArrayList<>();
                        feed.getInterpolatedStopTimesForTrip(trip.trip_id).forEach(stopTimes::add);
                        return new TripWithStopTimes(trip, stopTimes, validOnDay, Collections.emptySet(), Collections.emptySet());
                    })
                    .sorted(Comparator.comparingInt(trip -> trip.stopTimes.iterator().next().departure_time))
                    .collect(Collectors.toList());
            if (trips.stream().map(trip -> feed.getFrequencies(trip.trip.trip_id)).distinct().count() != 1) {
                throw new RuntimeException("Found a block with frequency-based trips. Not supported.");
            }
            ZoneId zoneId = ZoneId.of(feed.agency.get(feed.routes.get(trips.iterator().next().trip.route_id).agency_id).agency_timezone);
            Collection<Frequency> frequencies = feed.getFrequencies(trips.iterator().next().trip.trip_id);
            if (frequencies.isEmpty()) {
                addTrips(zoneId, trips, 0, false);
            } else {
                for (Frequency frequency : frequencies) {
                    for (int time = frequency.start_time; time < frequency.end_time; time += frequency.headway_secs) {
                        addTrips(zoneId, trips, time, true);
                    }
                }
            }
        });
    }

    private void wireUpStops() {
        arrivalTimelinesByStop.forEach((stopId, arrivalTimelines) -> {
            int streetNode = gtfsStorage.getStationNodes().get(stopId);
            Stop stop = feed.stops.get(stopId);
            arrivalTimelines.forEach(((platformDescriptor, arrivalTimeline) ->
                    wireUpArrivalTimeline(streetNode, stop, arrivalTimeline, routeType(platformDescriptor), platformDescriptor)));
        });
        departureTimelinesByStop.forEach((stopId, departureTimelines) -> {
            int streetNode = gtfsStorage.getStationNodes().get(stopId);
            Stop stop = feed.stops.get(stopId);
            departureTimelines.forEach(((platformDescriptor, departureTimeline) ->
                    wireUpDepartureTimeline(streetNode, stop, departureTimeline, routeType(platformDescriptor), platformDescriptor)));
        });
    }

    private void insertTransfers() {
        departureTimelinesByStop.forEach((toStopId, departureTimelines) ->
                departureTimelines.forEach(((platformDescriptor, departureTimeline) ->
                        insertTransfers(toStopId, routeIdOrNull(platformDescriptor), departureTimeline))));
    }


    private void insertTransfers(String toStopId, String toRouteId, NavigableMap<Integer, Integer> departureTimeline) {
        final Optional<Transfer> withinStationTransfer = transfers.getTransfersToStop(toStopId, toRouteId).stream().filter(t -> t.from_stop_id.equals(toStopId)).findAny();
        if (!withinStationTransfer.isPresent()) {
            insertInboundTransfers(toStopId, null, 0, departureTimeline);
        }
        transfers.getTransfersToStop(toStopId, toRouteId).forEach(transfer ->
                insertInboundTransfers(transfer.from_stop_id, transfer.from_route_id, transfer.min_transfer_time, departureTimeline));
    }

    void wireUpAdditionalDeparturesAndArrivals(ZoneId zoneId) {
        departureTimelinesByStop.forEach((stopId, departureTimelines) -> {
            int stationNode = gtfsStorage.getStationNodes().get(stopId);
            Stop stop = feed.stops.get(stopId);
            departureTimelines.forEach(((platformDescriptor, timeline) ->
                    wireUpOrPatchDepartureTimeline(zoneId, stationNode, stop, timeline, platformDescriptor)));
        });
        arrivalTimelinesByStop.forEach((stopId, arrivalTimelines) -> {
            int stationNode = gtfsStorage.getStationNodes().get(stopId);
            Stop stop = feed.stops.get(stopId);
            arrivalTimelines.forEach(((platformDescriptor, timeline) ->
                    wireUpOrPatchArrivalTimeline(zoneId, stationNode, stop, routeIdOrNull(platformDescriptor), timeline, platformDescriptor)));
        });
    }

    private void addTrips(ZoneId zoneId, List<TripWithStopTimes> trips, int time, boolean frequencyBased) {
        List<TripWithStopTimeAndArrivalNode> arrivalNodes = new ArrayList<>();
        for (TripWithStopTimes trip : trips) {
            GtfsRealtime.TripDescriptor.Builder tripDescriptor = GtfsRealtime.TripDescriptor.newBuilder()
                    .setTripId(trip.trip.trip_id)
                    .setRouteId(trip.trip.route_id);
            if (frequencyBased) {
                tripDescriptor = tripDescriptor.setStartTime(convertToGtfsTime(time));
            }
            addTrip(zoneId, time, arrivalNodes, trip, tripDescriptor.build(), frequencyBased);
        }
    }

    private static class TripWithStopTimeAndArrivalNode {
        TripWithStopTimes tripWithStopTimes;
        int arrivalNode;
        int arrivalTime;
    }

    void addTrip(ZoneId zoneId, int time, List<TripWithStopTimeAndArrivalNode> arrivalNodes, TripWithStopTimes trip, GtfsRealtime.TripDescriptor tripDescriptor, boolean frequencyBased) {
        IntArrayList boardEdges = new IntArrayList();
        IntArrayList alightEdges = new IntArrayList();
        StopTime prev = null;
        int arrivalNode = -1;
        int arrivalTime = -1;
        int departureNode = -1;
        for (StopTime stopTime : trip.stopTimes) {
            Stop stop = feed.stops.get(stopTime.stop_id);
            arrivalNode = i++;
            nodeAccess.setNode(arrivalNode, stop.stop_lat, stop.stop_lon);
            arrivalTime = stopTime.arrival_time + time;
            if (prev != null) {
                Stop fromStop = feed.stops.get(prev.stop_id);
                double distance = distCalc.calcDist(
                        fromStop.stop_lat,
                        fromStop.stop_lon,
                        stop.stop_lat,
                        stop.stop_lon);
                EdgeIteratorState edge = graph.edge(departureNode, arrivalNode);
                edge.setDistance(distance);
                edge.set(accessEnc, true).setReverse(accessEnc, false);
                edge.setName(stop.stop_name);
                setEdgeTypeAndClearDistance(edge, GtfsStorage.EdgeType.HOP);
                edge.set(timeEnc, stopTime.arrival_time - prev.departure_time);
                gtfsStorage.getStopSequences().put(edge.getEdge(), stopTime.stop_sequence);
            }
            Route route = feed.routes.get(trip.trip.route_id);
            Map<GtfsStorageI.PlatformDescriptor, NavigableMap<Integer, Integer>> departureTimelines = departureTimelinesByStop.computeIfAbsent(stopTime.stop_id, s -> new HashMap<>());
            NavigableMap<Integer, Integer> departureTimeline;
            if (transfers.hasNoRouteSpecificDepartureTransferRules(stopTime.stop_id)) {
                departureTimeline = departureTimelines.computeIfAbsent(GtfsStorageI.PlatformDescriptor.routeType(route.route_type), s -> new TreeMap<>());
            } else {
                departureTimeline = departureTimelines.computeIfAbsent(GtfsStorageI.PlatformDescriptor.route(route.route_id), s -> new TreeMap<>());
            }
            int departureTimelineNode = departureTimeline.computeIfAbsent((stopTime.departure_time + time) % (24 * 60 * 60), t -> {
                final int _departureTimelineNode = i++;
                nodeAccess.setNode(_departureTimelineNode, stop.stop_lat, stop.stop_lon);
                return _departureTimelineNode;
            });

            Map<GtfsStorageI.PlatformDescriptor, NavigableMap<Integer, Integer>> arrivalTimelines = arrivalTimelinesByStop.computeIfAbsent(stopTime.stop_id, s -> new HashMap<>());
            NavigableMap<Integer, Integer> arrivalTimeline;
            if (transfers.hasNoRouteSpecificArrivalTransferRules(stopTime.stop_id)) {
                arrivalTimeline = arrivalTimelines.computeIfAbsent(GtfsStorageI.PlatformDescriptor.routeType(route.route_type), s -> new TreeMap<>());
            } else {
                arrivalTimeline = arrivalTimelines.computeIfAbsent(GtfsStorageI.PlatformDescriptor.route(route.route_id), s -> new TreeMap<>());
            }
            int arrivalTimelineNode = arrivalTimeline.computeIfAbsent((stopTime.arrival_time + time) % (24 * 60 * 60), t -> {
                final int _arrivalTimelineNode = i++;
                nodeAccess.setNode(_arrivalTimelineNode, stop.stop_lat, stop.stop_lon);
                return _arrivalTimelineNode;
            });
            departureNode = i++;
            nodeAccess.setNode(departureNode, stop.stop_lat, stop.stop_lon);
            int dayShift = stopTime.departure_time / (24 * 60 * 60);
            GtfsStorage.Validity validOn = new GtfsStorage.Validity(getValidOn(trip.validOnDay, dayShift), zoneId, startDate);
            int validityId;
            if (gtfsStorage.getOperatingDayPatterns().containsKey(validOn)) {
                validityId = gtfsStorage.getOperatingDayPatterns().get(validOn);
            } else {
                validityId = gtfsStorage.getOperatingDayPatterns().size();
                gtfsStorage.getOperatingDayPatterns().put(validOn, validityId);
            }

            EdgeIteratorState boardEdge = graph.edge(departureTimelineNode, departureNode);
            boardEdge.setName(getRouteName(feed, trip.trip));
            setEdgeTypeAndClearDistance(boardEdge, GtfsStorage.EdgeType.BOARD);
            boardEdge.set(accessEnc, true).setReverse(accessEnc, false);
            while (boardEdges.size() < stopTime.stop_sequence) {
                boardEdges.add(-1); // Padding, so that index == stop_sequence
            }
            boardEdges.add(boardEdge.getEdge());
            gtfsStorage.getStopSequences().put(boardEdge.getEdge(), stopTime.stop_sequence);
            gtfsStorage.getTripDescriptors().put(boardEdge.getEdge(), tripDescriptor.toByteArray());
            boardEdge.set(validityIdEnc, validityId);
            boardEdge.set(ptEncodedValues.getTransfersEnc(), 1);

            EdgeIteratorState alightEdge = graph.edge(arrivalNode, arrivalTimelineNode);
            alightEdge.setName(getRouteName(feed, trip.trip));
            setEdgeTypeAndClearDistance(alightEdge, GtfsStorage.EdgeType.ALIGHT);
            alightEdge.set(accessEnc, true).setReverse(accessEnc, false);
            while (alightEdges.size() < stopTime.stop_sequence) {
                alightEdges.add(-1);
            }
            alightEdges.add(alightEdge.getEdge());
            gtfsStorage.getStopSequences().put(alightEdge.getEdge(), stopTime.stop_sequence);
            gtfsStorage.getTripDescriptors().put(alightEdge.getEdge(), tripDescriptor.toByteArray());
            alightEdge.set(validityIdEnc, validityId);

            EdgeIteratorState dwellEdge = graph.edge(arrivalNode, departureNode);
            dwellEdge.set(accessEnc, true).setReverse(accessEnc, false);
            dwellEdge.setName(getRouteName(feed, trip.trip));
            setEdgeTypeAndClearDistance(dwellEdge, GtfsStorage.EdgeType.DWELL);
            dwellEdge.set(timeEnc, stopTime.departure_time - stopTime.arrival_time);

            if (prev == null) {
                insertInboundBlockTransfers(arrivalNodes, tripDescriptor, departureNode, stopTime.departure_time + time, stopTime, stop, validOn, zoneId);
            }
            prev = stopTime;
        }
        gtfsStorage.getBoardEdgesForTrip().put(GtfsStorage.tripKey(tripDescriptor, frequencyBased), boardEdges.toArray());
        gtfsStorage.getAlightEdgesForTrip().put(GtfsStorage.tripKey(tripDescriptor, frequencyBased), alightEdges.toArray());
        TripWithStopTimeAndArrivalNode tripWithStopTimeAndArrivalNode = new TripWithStopTimeAndArrivalNode();
        tripWithStopTimeAndArrivalNode.tripWithStopTimes = trip;
        tripWithStopTimeAndArrivalNode.arrivalNode = arrivalNode;
        tripWithStopTimeAndArrivalNode.arrivalTime = arrivalTime;
        arrivalNodes.add(tripWithStopTimeAndArrivalNode);
    }

    private void wireUpDepartureTimeline(int streetNode, Stop stop, NavigableMap<Integer, Integer> departureTimeline, int route_type, GtfsStorageI.PlatformDescriptor platformDescriptorIfStatic) {
        nodeAccess.setNode(i++, stop.stop_lat, stop.stop_lon);
        int stopEnterNode = i - 1;
        EdgeIteratorState entryEdge = graph.edge(streetNode, stopEnterNode);
        entryEdge.set(accessEnc, true).setReverse(accessEnc, false);
        setEdgeTypeAndClearDistance(entryEdge, GtfsStorage.EdgeType.ENTER_PT);
        entryEdge.set(ptEncodedValues.getValidityIdEnc(), route_type);
        entryEdge.setName(stop.stop_name);
        if (platformDescriptorIfStatic != null) {
            gtfsStorage.getRoutes().put(entryEdge.getEdge(), platformDescriptorIfStatic);
        }
        wireUpAndConnectTimeline(stop, stopEnterNode, departureTimeline, GtfsStorage.EdgeType.ENTER_TIME_EXPANDED_NETWORK, GtfsStorage.EdgeType.WAIT);
    }

    private void wireUpArrivalTimeline(int streetNode, Stop stop, NavigableMap<Integer, Integer> arrivalTimeline, int route_type, GtfsStorageI.PlatformDescriptor platformDescriptorIfStatic) {
        nodeAccess.setNode(i++, stop.stop_lat, stop.stop_lon);
        int stopExitNode = i - 1;
        EdgeIteratorState exitEdge = graph.edge(stopExitNode, streetNode);
        exitEdge.set(accessEnc, true).setReverse(accessEnc, false);
        setEdgeTypeAndClearDistance(exitEdge, GtfsStorage.EdgeType.EXIT_PT);
        exitEdge.set(ptEncodedValues.getValidityIdEnc(), route_type);
        exitEdge.setName(stop.stop_name);
        if (platformDescriptorIfStatic != null) {
            gtfsStorage.getRoutes().put(exitEdge.getEdge(), platformDescriptorIfStatic);
        }
        wireUpAndConnectTimeline(stop, stopExitNode, arrivalTimeline, GtfsStorage.EdgeType.LEAVE_TIME_EXPANDED_NETWORK, GtfsStorage.EdgeType.WAIT_ARRIVAL);
    }

    private void wireUpOrPatchDepartureTimeline(ZoneId zoneId, int stationNode, Stop stop, NavigableMap<Integer, Integer> timeline, GtfsStorageI.PlatformDescriptor route) {
        int platformEnterNode = findPlatformNode(stationNode, route, GtfsStorage.EdgeType.ENTER_PT);
        if (platformEnterNode != -1) {
            patchDepartureTimeline(zoneId, timeline, platformEnterNode);
        } else {
            wireUpDepartureTimeline(stationNode, stop, timeline, 0, null);
        }
    }

    private void wireUpOrPatchArrivalTimeline(ZoneId zoneId, int stationNode, Stop stop, String routeId, NavigableMap<Integer, Integer> timeline, GtfsStorageI.PlatformDescriptor route) {
        int platformExitNode = findPlatformNode(stationNode, route, GtfsStorage.EdgeType.EXIT_PT);
        if (platformExitNode != -1) {
            patchArrivalTimeline(zoneId, timeline, platformExitNode);
        } else {
            wireUpArrivalTimeline(stationNode, stop, timeline, 0, null);
        }
        final Optional<Transfer> withinStationTransfer = transfers.getTransfersFromStop(stop.stop_id, routeId).stream().filter(t -> t.from_stop_id.equals(stop.stop_id)).findAny();
        if (!withinStationTransfer.isPresent()) {
            insertOutboundTransfers(stop.stop_id, null, 0, timeline);
        }
        transfers.getTransfersFromStop(stop.stop_id, routeId).forEach(transfer ->
                insertOutboundTransfers(transfer.from_stop_id, transfer.from_route_id, transfer.min_transfer_time, timeline));
    }

    private void patchDepartureTimeline(ZoneId zoneId, NavigableMap<Integer, Integer> timeline, int platformNode) {
        NavigableMap<Integer, Integer> staticDepartureTimelineForRoute = findDepartureTimelineForPlatform(platformNode);
        timeline.forEach((time, node) -> {
            SortedMap<Integer, Integer> headMap = staticDepartureTimelineForRoute.headMap(time);
            if (!headMap.isEmpty()) {
                EdgeIteratorState edge = graph.edge(headMap.get(headMap.lastKey()), node);
                edge.set(accessEnc, true).setReverse(accessEnc, false);
                setEdgeTypeAndClearDistance(edge, GtfsStorage.EdgeType.WAIT);
                edge.set(timeEnc, time - headMap.lastKey());
            }
            SortedMap<Integer, Integer> tailMap = staticDepartureTimelineForRoute.tailMap(time);
            if (!tailMap.isEmpty()) {
                EdgeIteratorState edge = graph.edge(node, tailMap.get(tailMap.firstKey()));
                edge.set(accessEnc, true).setReverse(accessEnc, false);
                setEdgeTypeAndClearDistance(edge, GtfsStorage.EdgeType.WAIT);
                edge.set(timeEnc, tailMap.firstKey() - time);
            }

            EdgeIteratorState edge = graph.edge(platformNode, node);
            edge.set(accessEnc, true).setReverse(accessEnc, false);
            setEdgeTypeAndClearDistance(edge, GtfsStorage.EdgeType.ENTER_TIME_EXPANDED_NETWORK);
            edge.set(timeEnc, time);
            setFeedIdWithTimezone(edge, new GtfsStorage.FeedIdWithTimezone(id, zoneId));
        });
    }

    private void patchArrivalTimeline(ZoneId zoneId, NavigableMap<Integer, Integer> timeline, int platformExitNode) {
        timeline.forEach((time, node) -> {
            EdgeIteratorState edge = graph.edge(node, platformExitNode);
            edge.set(accessEnc, true).setReverse(accessEnc, false);
            setEdgeTypeAndClearDistance(edge, GtfsStorage.EdgeType.LEAVE_TIME_EXPANDED_NETWORK);
            edge.set(timeEnc, time);
            setFeedIdWithTimezone(edge, new GtfsStorage.FeedIdWithTimezone(id, zoneId));
        });
    }

    private NavigableMap<Integer, Integer> findDepartureTimelineForPlatform(int platformEnterNode) {
        TreeMap<Integer, Integer> result = new TreeMap<>();
        if (platformEnterNode == -1) {
            return result;
        }
<<<<<<< HEAD
        EdgeIterator edge = graph.getBaseGraph().createEdgeExplorer(DefaultEdgeFilter.outEdges(encoder.getAccessEnc())).setBaseNode(platformEnterNode);
=======
        EdgeIterator edge = graph.getBaseGraph().createEdgeExplorer(DefaultEdgeFilter.outEdges(accessEnc)).setBaseNode(platformEnterNode);
>>>>>>> cf309c40
        while (edge.next()) {
            if (edge.get(ptEncodedValues.getTypeEnc()) == GtfsStorage.EdgeType.ENTER_TIME_EXPANDED_NETWORK) {
                result.put(edge.get(timeEnc), edge.getAdjNode());
            }
        }
        return result;
    }

    private int findPlatformNode(int stationNode, GtfsStorageI.PlatformDescriptor platformDescriptor, GtfsStorage.EdgeType edgeType) {
        DefaultEdgeFilter filter;
        if (edgeType == GtfsStorage.EdgeType.ENTER_PT) {
<<<<<<< HEAD
            filter = DefaultEdgeFilter.outEdges(encoder.getAccessEnc());
        } else if (edgeType == GtfsStorage.EdgeType.EXIT_PT) {
            filter = DefaultEdgeFilter.inEdges(encoder.getAccessEnc());
=======
            filter = DefaultEdgeFilter.outEdges(accessEnc);
        } else if (edgeType == GtfsStorage.EdgeType.EXIT_PT) {
            filter = DefaultEdgeFilter.inEdges(accessEnc);
>>>>>>> cf309c40
        } else {
            throw new RuntimeException();
        }
        EdgeIterator i = graph.getBaseGraph().createEdgeExplorer(filter).setBaseNode(stationNode);
        while (i.next()) {
            if (i.get(ptEncodedValues.getTypeEnc()) == edgeType) {
                if (platformDescriptor.equals(gtfsStorage.getRoutes().get(i.getEdge()))) {
                    return i.getAdjNode();
                }
            }
        }
        return -1;
    }

    int addDelayedBoardEdge(ZoneId zoneId, GtfsRealtime.TripDescriptor tripDescriptor, int stopSequence, int departureTime, int departureNode, BitSet validOnDay) {
        Trip trip = feed.trips.get(tripDescriptor.getTripId());
        StopTime stopTime = feed.stop_times.get(new Fun.Tuple2(tripDescriptor.getTripId(), stopSequence));
        Stop stop = feed.stops.get(stopTime.stop_id);
        Map<GtfsStorageI.PlatformDescriptor, NavigableMap<Integer, Integer>> departureTimelineNodesByRoute = departureTimelinesByStop.computeIfAbsent(stopTime.stop_id, s -> new HashMap<>());
        NavigableMap<Integer, Integer> departureTimelineNodes = departureTimelineNodesByRoute.computeIfAbsent(GtfsStorageI.PlatformDescriptor.route(trip.route_id), s -> new TreeMap<>());
        int departureTimelineNode = departureTimelineNodes.computeIfAbsent(departureTime % (24 * 60 * 60), t -> {
            final int _departureTimelineNode = i++;
            nodeAccess.setNode(_departureTimelineNode, stop.stop_lat, stop.stop_lon);
            return _departureTimelineNode;
        });

        int dayShift = departureTime / (24 * 60 * 60);
        GtfsStorage.Validity validOn = new GtfsStorage.Validity(getValidOn(validOnDay, dayShift), zoneId, startDate);
        int validityId;
        if (gtfsStorage.getOperatingDayPatterns().containsKey(validOn)) {
            validityId = gtfsStorage.getOperatingDayPatterns().get(validOn);
        } else {
            validityId = gtfsStorage.getOperatingDayPatterns().size();
            gtfsStorage.getOperatingDayPatterns().put(validOn, validityId);
        }

        EdgeIteratorState boardEdge = graph.edge(departureTimelineNode, departureNode);
        boardEdge.set(accessEnc, true).setReverse(accessEnc, false);
        boardEdge.setName(getRouteName(feed, trip));
        setEdgeTypeAndClearDistance(boardEdge, GtfsStorage.EdgeType.BOARD);
        gtfsStorage.getStopSequences().put(boardEdge.getEdge(), stopSequence);
        gtfsStorage.getTripDescriptors().put(boardEdge.getEdge(), tripDescriptor.toByteArray());
        boardEdge.set(validityIdEnc, validityId);
        boardEdge.set(ptEncodedValues.getTransfersEnc(), 1);
        return boardEdge.getEdge();
    }

    private void wireUpAndConnectTimeline(Stop toStop, int platformNode, NavigableMap<Integer, Integer> timeNodes, GtfsStorage.EdgeType timeExpandedNetworkEdgeType, GtfsStorage.EdgeType waitEdgeType) {
        ZoneId zoneId = ZoneId.of(feed.agency.values().iterator().next().agency_timezone);
        int time = 0;
        int prev = -1;
        for (Map.Entry<Integer, Integer> e : timeNodes.descendingMap().entrySet()) {
            EdgeIteratorState timeExpandedNetworkEdge;
            if (timeExpandedNetworkEdgeType == GtfsStorage.EdgeType.LEAVE_TIME_EXPANDED_NETWORK) {
                timeExpandedNetworkEdge = graph.edge(e.getValue(), platformNode);
            } else if (timeExpandedNetworkEdgeType == GtfsStorage.EdgeType.ENTER_TIME_EXPANDED_NETWORK) {
                timeExpandedNetworkEdge = graph.edge(platformNode, e.getValue());
            } else {
                throw new RuntimeException();
            }
            timeExpandedNetworkEdge.set(accessEnc, true).setReverse(accessEnc, false);
            timeExpandedNetworkEdge.setName(toStop.stop_name);
            setEdgeTypeAndClearDistance(timeExpandedNetworkEdge, timeExpandedNetworkEdgeType);
            timeExpandedNetworkEdge.set(timeEnc, e.getKey());
            setFeedIdWithTimezone(timeExpandedNetworkEdge, new GtfsStorage.FeedIdWithTimezone(id, zoneId));
            if (prev != -1) {
                EdgeIteratorState waitEdge = graph.edge(e.getValue(), prev);
                waitEdge.set(accessEnc, true).setReverse(accessEnc, false);
                setEdgeTypeAndClearDistance(waitEdge, waitEdgeType);
                waitEdge.setName(toStop.stop_name);
                waitEdge.set(timeEnc, time - e.getKey());
            }
            time = e.getKey();
            prev = e.getValue();
        }
        if (!timeNodes.isEmpty()) {
            EdgeIteratorState edge = graph.edge(timeNodes.get(timeNodes.lastKey()), timeNodes.get(timeNodes.firstKey()));
            edge.set(accessEnc, true).setReverse(accessEnc, false);
            int rolloverTime = 24 * 60 * 60 - timeNodes.lastKey() + timeNodes.firstKey();
            setEdgeTypeAndClearDistance(edge, GtfsStorage.EdgeType.OVERNIGHT);
            edge.setName(toStop.stop_name);
            edge.set(timeEnc, rolloverTime);
        }
    }

    private void setFeedIdWithTimezone(EdgeIteratorState leaveTimeExpandedNetworkEdge, GtfsStorage.FeedIdWithTimezone validOn) {
        int validityId;
        if (gtfsStorage.getWritableTimeZones().containsKey(validOn)) {
            validityId = gtfsStorage.getWritableTimeZones().get(validOn);
        } else {
            validityId = gtfsStorage.getWritableTimeZones().size();
            gtfsStorage.getWritableTimeZones().put(validOn, validityId);
        }
        leaveTimeExpandedNetworkEdge.set(validityIdEnc, validityId);
    }

    private void insertInboundBlockTransfers(List<TripWithStopTimeAndArrivalNode> arrivalNodes, GtfsRealtime.TripDescriptor tripDescriptor, int departureNode, int departureTime, StopTime stopTime, Stop stop, GtfsStorage.Validity validOn, ZoneId zoneId) {
        BitSet accumulatorValidity = new BitSet(validOn.validity.size());
        accumulatorValidity.or(validOn.validity);
        ListIterator<TripWithStopTimeAndArrivalNode> li = arrivalNodes.listIterator(arrivalNodes.size());
        while (li.hasPrevious() && accumulatorValidity.cardinality() > 0) {
            TripWithStopTimeAndArrivalNode lastTrip = li.previous();
            int dwellTime = departureTime - lastTrip.arrivalTime;
            if (dwellTime >= 0 && accumulatorValidity.intersects(lastTrip.tripWithStopTimes.validOnDay)) {
                BitSet blockTransferValidity = new BitSet(validOn.validity.size());
                blockTransferValidity.or(validOn.validity);
                blockTransferValidity.and(accumulatorValidity);
                GtfsStorage.Validity blockTransferValidOn = new GtfsStorage.Validity(blockTransferValidity, zoneId, startDate);
                int blockTransferValidityId;
                if (gtfsStorage.getOperatingDayPatterns().containsKey(blockTransferValidOn)) {
                    blockTransferValidityId = gtfsStorage.getOperatingDayPatterns().get(blockTransferValidOn);
                } else {
                    blockTransferValidityId = gtfsStorage.getOperatingDayPatterns().size();
                    gtfsStorage.getOperatingDayPatterns().put(blockTransferValidOn, blockTransferValidityId);
                }
                nodeAccess.setNode(i++, stop.stop_lat, stop.stop_lon);
                EdgeIteratorState transferEdge = graph.edge(lastTrip.arrivalNode, i - 1);
                transferEdge.set(accessEnc, true).setReverse(accessEnc, false);
                setEdgeTypeAndClearDistance(transferEdge, GtfsStorage.EdgeType.TRANSFER);
                transferEdge.set(timeEnc, dwellTime);
                EdgeIteratorState boardEdge = graph.edge(i - 1, departureNode);
                boardEdge.set(accessEnc, true).setReverse(accessEnc, false);
                setEdgeTypeAndClearDistance(boardEdge, GtfsStorage.EdgeType.BOARD);
                boardEdge.set(validityIdEnc, blockTransferValidityId);
                gtfsStorage.getStopSequences().put(boardEdge.getEdge(), stopTime.stop_sequence);
                gtfsStorage.getTripDescriptors().put(boardEdge.getEdge(), tripDescriptor.toByteArray());
                accumulatorValidity.andNot(lastTrip.tripWithStopTimes.validOnDay);
            }
        }
    }

    private void insertInboundTransfers(String fromStopId, String from_route_id, int minimumTransferTime, NavigableMap<Integer, Integer> toStopTimelineNode) {
        int stationNode = gtfsStorage.getStationNodes().get(fromStopId);
        EdgeIterator i = graph.createEdgeExplorer().setBaseNode(stationNode);
        while (i.next()) {
            if (i.get(ptEncodedValues.getTypeEnc()) == GtfsStorage.EdgeType.EXIT_PT) {
                GtfsStorageI.PlatformDescriptor routeId = gtfsStorage.getRoutes().get(i.getEdge());
                if (from_route_id == null || GtfsStorageI.PlatformDescriptor.route(from_route_id).equals(routeId)) {
                    EdgeIterator j = graph.createEdgeExplorer().setBaseNode(i.getAdjNode());
                    while (j.next()) {
                        if (j.get(ptEncodedValues.getTypeEnc()) == GtfsStorage.EdgeType.LEAVE_TIME_EXPANDED_NETWORK) {
                            int arrivalTime = j.get(timeEnc);
                            SortedMap<Integer, Integer> tailSet = toStopTimelineNode.tailMap(arrivalTime + minimumTransferTime);
                            if (!tailSet.isEmpty()) {
                                EdgeIteratorState edge = graph.edge(j.getAdjNode(), tailSet.get(tailSet.firstKey()));
                                edge.set(accessEnc, true).setReverse(accessEnc, false);
                                setEdgeTypeAndClearDistance(edge, GtfsStorage.EdgeType.TRANSFER);
                                edge.set(timeEnc, tailSet.firstKey() - arrivalTime);
                            }
                        }
                    }
                }
            }
        }
    }

    private void insertOutboundTransfers(String toStopId, String toRouteId, int minimumTransferTime, NavigableMap<Integer, Integer> fromStopTimelineNodes) {
        int stationNode = gtfsStorage.getStationNodes().get(toStopId);
        EdgeIterator i = graph.getBaseGraph().createEdgeExplorer().setBaseNode(stationNode);
        while (i.next()) {
            GtfsStorage.EdgeType edgeType = i.get(ptEncodedValues.getTypeEnc());
            if (edgeType == GtfsStorage.EdgeType.ENTER_PT) {
                GtfsStorageI.PlatformDescriptor routeId = gtfsStorage.getRoutes().get(i.getEdge());
                if (toRouteId == null || routeId instanceof GtfsStorageI.RouteTypePlatform || GtfsStorageI.PlatformDescriptor.route(toRouteId).equals(routeId)) {
                    fromStopTimelineNodes.forEach((time, e) -> {
                        EdgeIterator j = graph.getBaseGraph().createEdgeExplorer().setBaseNode(i.getAdjNode());
                        while (j.next()) {
                            GtfsStorage.EdgeType edgeType2 = j.get(ptEncodedValues.getTypeEnc());
                            if (edgeType2 == GtfsStorage.EdgeType.ENTER_TIME_EXPANDED_NETWORK) {
                                int departureTime = j.get(timeEnc);
                                if (departureTime < time + minimumTransferTime) {
                                    continue;
                                }
                                EdgeIteratorState edge = graph.edge(e, j.getAdjNode());
                                edge.set(accessEnc, true).setReverse(accessEnc, false);
                                setEdgeTypeAndClearDistance(edge, GtfsStorage.EdgeType.TRANSFER);
                                edge.set(timeEnc, departureTime - time);
                                break;
                            }
                        }
                    });
                }
            }
        }
    }

    private String getRouteName(GTFSFeed feed, Trip trip) {
        Route route = feed.routes.get(trip.route_id);
        String routePart = route != null ? (route.route_long_name != null ? route.route_long_name : route.route_short_name) : "extra";
        return routePart + " " + trip.trip_headsign;
    }

    private void setEdgeTypeAndClearDistance(EdgeIteratorState edge, GtfsStorage.EdgeType edgeType) {
        edge.setDistance(0.0);
        edge.set(ptEncodedValues.getTypeEnc(), edgeType);
    }

    private BitSet getValidOn(BitSet validOnDay, int dayShift) {
        if (dayShift == 0) {
            return validOnDay;
        } else {
            BitSet bitSet = new BitSet(validOnDay.length() + 1);
            for (int i = 0; i < validOnDay.length(); i++) {
                if (validOnDay.get(i)) {
                    bitSet.set(i + 1);
                }
            }
            return bitSet;
        }
    }

    private int routeType(GtfsStorageI.PlatformDescriptor platformDescriptor) {
        if (platformDescriptor instanceof GtfsStorageI.RouteTypePlatform) {
            return ((GtfsStorageI.RouteTypePlatform) platformDescriptor).route_type;
        } else {
            return feed.routes.get(((GtfsStorageI.RoutePlatform) platformDescriptor).route_id).route_type;
        }
    }

    private String routeIdOrNull(GtfsStorageI.PlatformDescriptor platformDescriptor) {
        if (platformDescriptor instanceof GtfsStorageI.RouteTypePlatform) {
            return null;
        } else {
            return ((GtfsStorageI.RoutePlatform) platformDescriptor).route_id;
        }
    }

}<|MERGE_RESOLUTION|>--- conflicted
+++ resolved
@@ -451,11 +451,7 @@
         if (platformEnterNode == -1) {
             return result;
         }
-<<<<<<< HEAD
-        EdgeIterator edge = graph.getBaseGraph().createEdgeExplorer(DefaultEdgeFilter.outEdges(encoder.getAccessEnc())).setBaseNode(platformEnterNode);
-=======
         EdgeIterator edge = graph.getBaseGraph().createEdgeExplorer(DefaultEdgeFilter.outEdges(accessEnc)).setBaseNode(platformEnterNode);
->>>>>>> cf309c40
         while (edge.next()) {
             if (edge.get(ptEncodedValues.getTypeEnc()) == GtfsStorage.EdgeType.ENTER_TIME_EXPANDED_NETWORK) {
                 result.put(edge.get(timeEnc), edge.getAdjNode());
@@ -467,15 +463,9 @@
     private int findPlatformNode(int stationNode, GtfsStorageI.PlatformDescriptor platformDescriptor, GtfsStorage.EdgeType edgeType) {
         DefaultEdgeFilter filter;
         if (edgeType == GtfsStorage.EdgeType.ENTER_PT) {
-<<<<<<< HEAD
-            filter = DefaultEdgeFilter.outEdges(encoder.getAccessEnc());
-        } else if (edgeType == GtfsStorage.EdgeType.EXIT_PT) {
-            filter = DefaultEdgeFilter.inEdges(encoder.getAccessEnc());
-=======
             filter = DefaultEdgeFilter.outEdges(accessEnc);
         } else if (edgeType == GtfsStorage.EdgeType.EXIT_PT) {
             filter = DefaultEdgeFilter.inEdges(accessEnc);
->>>>>>> cf309c40
         } else {
             throw new RuntimeException();
         }
