--- conflicted
+++ resolved
@@ -58,12 +58,8 @@
 import org.glassfish.hk2.utilities.binding.AbstractBinder;
 
 import javax.inject.Inject;
-<<<<<<< HEAD
+import javax.ws.rs.ext.WriterInterceptor;
 import java.io.IOException;
-import javax.ws.rs.WebApplicationException;
-=======
->>>>>>> e1c8d227
-import javax.ws.rs.ext.WriterInterceptor;
 import java.util.Arrays;
 import java.util.Collections;
 import java.util.List;
@@ -217,7 +213,7 @@
         final PtFlagEncoder ptFlagEncoder = new PtFlagEncoder();
         final GHDirectory ghDirectory = GraphHopperGtfs.createGHDirectory(configuration.getGraphHopperConfiguration().get("graph.location", "target/tmp"));
         final GtfsStorage gtfsStorage = GraphHopperGtfs.createGtfsStorage();
-        final EncodingManager encodingManager = new EncodingManager.Builder(configuration.getInt("graph.bytes_for_flags", 8)).add(ptFlagEncoder).add(new FootFlagEncoder()).add(new CarFlagEncoder()).build();
+        final EncodingManager encodingManager = new EncodingManager.Builder(configuration.getGraphHopperConfiguration().getInt("graph.bytes_for_flags", 8)).add(ptFlagEncoder).add(new FootFlagEncoder()).add(new CarFlagEncoder()).build();
         final GraphHopperStorage graphHopperStorage = GraphHopperGtfs.createOrLoad(ghDirectory, encodingManager, ptFlagEncoder, gtfsStorage,
                 configuration.getGraphHopperConfiguration().has("gtfs.file") ? Arrays.asList(configuration.getGraphHopperConfiguration().get("gtfs.file", "").split(",")) : Collections.emptyList(),
                 configuration.getGraphHopperConfiguration().has("datareader.file") ? Arrays.asList(configuration.getGraphHopperConfiguration().get("datareader.file", "").split(",")) : Collections.emptyList());
@@ -245,12 +241,8 @@
                 bind(encodingManager).to(EncodingManager.class);
                 bind(ptFlagEncoder).to(PtFlagEncoder.class);
                 bind(graphHopperStorage).to(GraphHopperStorage.class);
-<<<<<<< HEAD
                 bind(gtfsStorage).to(GtfsStorage.class);
-                bindFactory(RasterHullBuilderFactory.class).to(RasterHullBuilder.class);
-=======
                 bindFactory(RasterHullBuilderFactory.class).to(DelaunayTriangulationIsolineBuilder.class);
->>>>>>> e1c8d227
             }
         });
         environment.healthChecks().register("realtime-feed", new HealthCheck() {
@@ -261,13 +253,8 @@
             }
         });
         environment.jersey().register(NearestResource.class);
-<<<<<<< HEAD
         environment.jersey().register(GraphHopperGtfs.class);
-        environment.jersey().register(IsochroneResource.class);
-=======
-        environment.jersey().register(RouteResource.class);
         environment.jersey().register(new PtIsochroneResource(gtfsStorage, encodingManager, graphHopperStorage, locationIndex));
->>>>>>> e1c8d227
         environment.jersey().register(I18NResource.class);
         environment.jersey().register(InfoResource.class);
         // Say we only support pt, even though we now have several flag encoders. Yes, I know, we're almost there.
