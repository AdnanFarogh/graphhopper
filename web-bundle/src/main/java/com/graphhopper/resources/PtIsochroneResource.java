--- conflicted
+++ resolved
@@ -94,12 +94,7 @@
         double targetZ = initialTime.toEpochMilli() + seconds * 1000;
 
         GeometryFactory geometryFactory = new GeometryFactory();
-<<<<<<< HEAD
-        QueryGraph queryGraph = new QueryGraph(graphHopperStorage);
         final EdgeFilter filter = DefaultEdgeFilter.allEdges(graphHopperStorage.getEncodingManager().getEncoder("foot").getAccessEnc());
-=======
-        final EdgeFilter filter = DefaultEdgeFilter.allEdges(graphHopperStorage.getEncodingManager().getEncoder("foot"));
->>>>>>> cf309c40
         QueryResult queryResult = locationIndex.findClosest(source.lat, source.lon, filter);
         QueryGraph queryGraph = QueryGraph.lookup(graphHopperStorage, Collections.singletonList(queryResult));
         if (!queryResult.isValid()) {
