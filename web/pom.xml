<?xml version="1.0" encoding="UTF-8"?>
<project xmlns="http://maven.apache.org/POM/4.0.0" xmlns:xsi="http://www.w3.org/2001/XMLSchema-instance"
         xsi:schemaLocation="http://maven.apache.org/POM/4.0.0 http://maven.apache.org/maven-v4_0_0.xsd">

    <modelVersion>4.0.0</modelVersion>
    <groupId>com.graphhopper</groupId>
    <artifactId>graphhopper-web</artifactId>
    <packaging>jar</packaging>
    <version>0.10-SNAPSHOT</version>
    <name>GraphHopper Web</name>
    <description>Use the GraphHopper routing engine as a web-service</description>

    <parent>
        <groupId>com.graphhopper</groupId>
        <artifactId>graphhopper-parent</artifactId>
        <version>0.10-SNAPSHOT</version>
    </parent>
    <properties>
        <jetty.version>9.4.2.v20170220</jetty.version>
    </properties>

    <dependencies>
        <dependency>
            <groupId>com.graphhopper</groupId>
            <artifactId>graphhopper-reader-osm</artifactId>
            <version>${project.parent.version}</version>
        </dependency>
        <dependency>
            <groupId>com.graphhopper</groupId>
            <artifactId>graphhopper-reader-json</artifactId>
            <version>${project.parent.version}</version>
        </dependency>
        <dependency>
            <groupId>com.graphhopper</groupId>
            <artifactId>graphhopper-reader-gtfs</artifactId>
            <version>${project.parent.version}</version>
        </dependency>
<<<<<<< HEAD
        <dependency>
            <groupId>com.google.guava</groupId>
            <artifactId>guava</artifactId>
            <version>21.0</version>
        </dependency>
        <dependency>
            <groupId>io.dropwizard</groupId>
            <artifactId>dropwizard-core</artifactId>
            <version>1.1.2</version>
        </dependency>
        <dependency>
            <groupId>io.dropwizard</groupId>
            <artifactId>dropwizard-assets</artifactId>
            <version>1.1.2</version>
        </dependency>
        <dependency>
            <groupId>io.dropwizard</groupId>
=======
        <dependency>
            <groupId>com.google.guava</groupId>
            <artifactId>guava</artifactId>
            <version>21.0</version>
        </dependency>
        <dependency>
            <groupId>io.dropwizard</groupId>
            <artifactId>dropwizard-core</artifactId>
            <version>1.1.2</version>
        </dependency>
        <dependency>
            <groupId>io.dropwizard</groupId>
            <artifactId>dropwizard-assets</artifactId>
            <version>1.1.2</version>
        </dependency>
        <dependency>
            <groupId>io.dropwizard</groupId>
>>>>>>> c9e025f4
            <artifactId>dropwizard-testing</artifactId>
            <version>1.1.2</version>
            <scope>test</scope>
        </dependency>
<<<<<<< HEAD
=======

>>>>>>> c9e025f4
        <!-- for integration tests of service -->
        <dependency>
            <groupId>com.graphhopper</groupId>
            <artifactId>directions-api-client-hc</artifactId>
            <version>0.10-SNAPSHOT</version>
            <scope>test</scope>
        </dependency>
    </dependencies>

    <build>
        <plugins>

            <plugin>
                <groupId>org.apache.maven.plugins</groupId>
                <artifactId>maven-failsafe-plugin</artifactId>
                <configuration>
                    <argLine>-Xmx4000M</argLine>
                </configuration>
            </plugin>


            <plugin>
                <groupId>org.apache.maven.plugins</groupId>
                <artifactId>maven-shade-plugin</artifactId>
                <version>2.3</version>
                <configuration>
<<<<<<< HEAD
                    <createDependencyReducedPom>true</createDependencyReducedPom>
                    <filters>
                        <filter>
                            <artifact>*:*</artifact>
                            <excludes>
                                <exclude>META-INF/*.SF</exclude>
                                <exclude>META-INF/*.DSA</exclude>
                                <exclude>META-INF/*.RSA</exclude>
                            </excludes>
                        </filter>
                    </filters>
=======
                    <archive>
                        <manifest>
                            <mainClass>com.graphhopper.http.GraphHopperApplication</mainClass>
                        </manifest>
                    </archive>
                    <descriptors>
                        <descriptor>src/main/assembly/jar.xml</descriptor>
                        <!-- this is defined to be executed afterwards -->
                        <descriptor>src/main/assembly/zip.xml</descriptor>
                    </descriptors>
>>>>>>> c9e025f4
                </configuration>
                <executions>
                    <execution>
                        <phase>package</phase>
                        <goals>
                            <goal>shade</goal>
                        </goals>
                        <configuration>
                            <transformers>
                                <transformer implementation="org.apache.maven.plugins.shade.resource.ServicesResourceTransformer"/>
                                <transformer implementation="org.apache.maven.plugins.shade.resource.ManifestResourceTransformer">
                                    <mainClass>com.graphhopper.http.GraphHopperApplication</mainClass>
                                </transformer>
                            </transformers>
                        </configuration>
                    </execution>
                </executions>
            </plugin>
            <plugin>
                <groupId>org.apache.maven.plugins</groupId>
                <artifactId>maven-compiler-plugin</artifactId>
                <version>3.5.1</version>
                <configuration>
                    <source>1.8</source>
                    <target>1.8</target>
                </configuration>
            </plugin>
        </plugins>
    </build>

</project>

<|MERGE_RESOLUTION|>--- conflicted
+++ resolved
@@ -35,7 +35,6 @@
             <artifactId>graphhopper-reader-gtfs</artifactId>
             <version>${project.parent.version}</version>
         </dependency>
-<<<<<<< HEAD
         <dependency>
             <groupId>com.google.guava</groupId>
             <artifactId>guava</artifactId>
@@ -53,33 +52,11 @@
         </dependency>
         <dependency>
             <groupId>io.dropwizard</groupId>
-=======
-        <dependency>
-            <groupId>com.google.guava</groupId>
-            <artifactId>guava</artifactId>
-            <version>21.0</version>
-        </dependency>
-        <dependency>
-            <groupId>io.dropwizard</groupId>
-            <artifactId>dropwizard-core</artifactId>
-            <version>1.1.2</version>
-        </dependency>
-        <dependency>
-            <groupId>io.dropwizard</groupId>
-            <artifactId>dropwizard-assets</artifactId>
-            <version>1.1.2</version>
-        </dependency>
-        <dependency>
-            <groupId>io.dropwizard</groupId>
->>>>>>> c9e025f4
             <artifactId>dropwizard-testing</artifactId>
             <version>1.1.2</version>
             <scope>test</scope>
         </dependency>
-<<<<<<< HEAD
-=======
 
->>>>>>> c9e025f4
         <!-- for integration tests of service -->
         <dependency>
             <groupId>com.graphhopper</groupId>
@@ -106,7 +83,6 @@
                 <artifactId>maven-shade-plugin</artifactId>
                 <version>2.3</version>
                 <configuration>
-<<<<<<< HEAD
                     <createDependencyReducedPom>true</createDependencyReducedPom>
                     <filters>
                         <filter>
@@ -118,18 +94,6 @@
                             </excludes>
                         </filter>
                     </filters>
-=======
-                    <archive>
-                        <manifest>
-                            <mainClass>com.graphhopper.http.GraphHopperApplication</mainClass>
-                        </manifest>
-                    </archive>
-                    <descriptors>
-                        <descriptor>src/main/assembly/jar.xml</descriptor>
-                        <!-- this is defined to be executed afterwards -->
-                        <descriptor>src/main/assembly/zip.xml</descriptor>
-                    </descriptors>
->>>>>>> c9e025f4
                 </configuration>
                 <executions>
                     <execution>
