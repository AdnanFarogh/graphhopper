--- conflicted
+++ resolved
@@ -28,10 +28,6 @@
 
 import javax.validation.Valid;
 import javax.validation.constraints.NotNull;
-<<<<<<< HEAD
-import java.util.Map;
-=======
->>>>>>> ca78601f
 
 public class GraphHopperServerConfiguration extends Configuration implements GraphHopperBundleConfiguration, RealtimeBundleConfiguration, AssetsBundleConfiguration {
 
@@ -54,18 +50,6 @@
         return graphhopper;
     }
 
-    private Map<String, Map<String, String>> viewRendererConfiguration;
-
-    @JsonProperty("viewRendererConfiguration")
-    public Map<String, Map<String, String>> getViewRendererConfiguration() {
-        return viewRendererConfiguration;
-    }
-
-    @JsonProperty("viewRendererConfiguration")
-    public void setViewRendererConfiguration(Map<String, Map<String, String>> viewRendererConfiguration) {
-        this.viewRendererConfiguration = viewRendererConfiguration;
-    }
-
     @Override
     public AssetsConfiguration getAssetsConfiguration() {
         return assets;
